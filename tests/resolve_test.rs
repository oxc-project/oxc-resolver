use std::{env, path::PathBuf};

<<<<<<< HEAD
use unrs_resolver::{Resolution, ResolveError, ResolveOptions, Resolver};
=======
use oxc_resolver::{ModuleType, ResolveError, ResolveOptions, Resolver};
>>>>>>> 778f0158

fn dir() -> PathBuf {
    env::current_dir().unwrap()
}

#[test]
fn chinese() {
    let dir = dir();
    let specifier = "./fixtures/misc/中文/中文.js";
    let resolution = Resolver::new(ResolveOptions::default()).resolve(&dir, specifier);
    assert_eq!(
        resolution.map(Resolution::into_path_buf),
        Ok(dir.join("fixtures/misc/中文/中文.js"))
    );
}

#[test]
fn styled_components() {
    let dir = dir();
    let path = dir.join("fixtures/pnpm");
    let module_path = dir
        .join("node_modules")
        .join(".pnpm")
        .join("styled-components@6.1.17_react-dom@19.1.0_react@19.1.0__react@19.1.0")
        .join("node_modules")
        .join("styled-components");
    let specifier = "styled-components";

    // cjs
    let options =
        ResolveOptions { alias_fields: vec![vec!["browser".into()]], ..ResolveOptions::default() };
    let resolution = Resolver::new(options).resolve(&path, specifier);
    assert_eq!(
        resolution.map(Resolution::into_path_buf),
        Ok(module_path.join("dist").join("styled-components.browser.cjs.js"))
    );

    // esm
    let options = ResolveOptions {
        alias_fields: vec![vec!["browser".into()]],
        main_fields: vec!["module".into()],
        ..ResolveOptions::default()
    };
    let resolution = Resolver::new(options).resolve(&path, specifier);
    assert_eq!(
        resolution.map(unrs_resolver::Resolution::into_path_buf),
        Ok(module_path.join("dist").join("styled-components.browser.esm.js"))
    );
}

#[test]
fn axios() {
    let dir = dir();
    let path = dir.join("fixtures/pnpm");
    let module_path = dir.join("node_modules/.pnpm/axios@1.8.4/node_modules/axios");
    let specifier = "axios";

    // default
    let options = ResolveOptions::default();
    let resolution = Resolver::new(options).resolve(&path, specifier);
    assert_eq!(
        resolution.map(unrs_resolver::Resolution::into_path_buf),
        Ok(module_path.join("index.js"))
    );

    // browser
    let options = ResolveOptions {
        condition_names: vec!["browser".into(), "require".into()],
        ..ResolveOptions::default()
    };
    let resolution = Resolver::new(options).resolve(&path, specifier);
    assert_eq!(
        resolution.map(unrs_resolver::Resolution::into_path_buf),
        Ok(module_path.join("dist/browser/axios.cjs"))
    );

    // cjs
    let options = ResolveOptions {
        condition_names: vec!["node".into(), "require".into()],
        ..ResolveOptions::default()
    };
    let resolution = Resolver::new(options).resolve(&path, specifier);
    assert_eq!(
        resolution.map(unrs_resolver::Resolution::into_path_buf),
        Ok(module_path.join("dist/node/axios.cjs"))
    );
}

#[test]
fn postcss() {
    let dir = dir();
    let path = dir.join("fixtures/pnpm");
    let module_path = path.join("node_modules/postcss");
    let resolver = Resolver::new(ResolveOptions {
        alias_fields: vec![vec!["browser".into()]],
        symlinks: false,
        ..ResolveOptions::default()
    });

    // should ignore "path"
    let resolution = resolver.resolve(&module_path, "path");
    assert_eq!(resolution, Err(ResolveError::Ignored(module_path.clone())));

    // should ignore "./lib/terminal-highlight"
    let resolution = resolver.resolve(&module_path, "./lib/terminal-highlight");
    assert_eq!(resolution, Err(ResolveError::Ignored(module_path.join("lib/terminal-highlight"))));
}

#[test]
fn ipaddr_js() {
    let dir = dir();
    let path = dir.join("fixtures/pnpm");
    let module_path =
        dir.join("node_modules/.pnpm/ipaddr.js@2.2.0/node_modules/ipaddr.js/lib/ipaddr.js");

    let resolvers = [
        // with `extension_alias`
        Resolver::new(ResolveOptions {
            extension_alias: vec![(".js".into(), vec![".js".into(), ".ts".into(), ".tsx".into()])],
            ..ResolveOptions::default()
        }),
        // with `extensions` should still resolve to module main
        Resolver::new(ResolveOptions {
            extensions: vec![(".ts".into())],
            ..ResolveOptions::default()
        }),
        // default
        Resolver::default(),
    ];

    for resolver in resolvers {
        let resolution = resolver.resolve(&path, "ipaddr.js").map(|r| r.full_path());
        assert_eq!(resolution, Ok(module_path.clone()));
    }
}

#[test]
fn decimal_js() {
    let dir = dir();
    let path = dir.join("fixtures/pnpm");
    let module_path =
        dir.join("node_modules/.pnpm/decimal.js@10.5.0/node_modules/decimal.js/decimal.mjs");

    let resolvers = [
        // with `extension_alias`
        Resolver::new(ResolveOptions {
            extension_alias: vec![(".js".into(), vec![".js".into(), ".ts".into(), ".tsx".into()])],
            condition_names: vec!["import".into()],
            ..ResolveOptions::default()
        }),
        // default
        Resolver::new(ResolveOptions {
            condition_names: vec!["import".into()],
            ..ResolveOptions::default()
        }),
    ];

    for resolver in resolvers {
        let resolution = resolver.resolve(&path, "decimal.js").map(|r| r.full_path());
        assert_eq!(resolution, Ok(module_path.clone()));
    }
}

#[test]
fn decimal_js_from_mathjs() {
    let dir = dir();
    let path = dir.join("node_modules/.pnpm/mathjs@13.2.0/node_modules/mathjs/lib/esm");
    let module_path =
        dir.join("node_modules/.pnpm/decimal.js@10.5.0/node_modules/decimal.js/decimal.mjs");

    let resolvers = [
        // with `extension_alias`
        Resolver::new(ResolveOptions {
            extension_alias: vec![(".js".into(), vec![".js".into(), ".ts".into(), ".tsx".into()])],
            condition_names: vec!["import".into()],
            ..ResolveOptions::default()
        }),
        // default
        Resolver::new(ResolveOptions {
            condition_names: vec!["import".into()],
            ..ResolveOptions::default()
        }),
    ];

    for resolver in resolvers {
        let resolution = resolver.resolve(&path, "decimal.js").map(|r| r.full_path());
        assert_eq!(resolution, Ok(module_path.clone()));
    }
}

#[test]
fn minimatch() {
    let dir = dir();
    let path = dir.join("fixtures/pnpm");
    let esm_resolver = Resolver::new(ResolveOptions {
        condition_names: vec!["import".into()],
        module_type: true,
        ..ResolveOptions::default()
    });
    let resolution = esm_resolver.resolve(&path, "minimatch").unwrap();
    assert_eq!(
        resolution.full_path(),
        dir.join("node_modules/.pnpm//minimatch@10.0.1/node_modules/minimatch/dist/esm/index.js")
    );
    assert_eq!(resolution.module_type(), Some(ModuleType::Module));

    let cjs_resolver = esm_resolver.clone_with_options(ResolveOptions {
        condition_names: vec!["require".into()],
        module_type: true,
        ..ResolveOptions::default()
    });
    let resolution = cjs_resolver.resolve(&path, "minimatch").unwrap();
    assert_eq!(
        resolution.full_path(),
        dir.join(
            "node_modules/.pnpm//minimatch@10.0.1/node_modules/minimatch/dist/commonjs/index.js"
        )
    );
    assert_eq!(resolution.module_type(), Some(ModuleType::CommonJs));
}

#[test]
// regression: https://github.com/NicholasLYang/oxc-repro
fn nested_symlinks() {
    let dir = dir();
    let dir = dir.join("fixtures/nested-symlink");
    assert_eq!(
        Resolver::new(ResolveOptions::default())
            // ./apps/web/nm/@repo/typescript-config is a symlink
            .resolve(&dir, "./apps/web/nm/@repo/typescript-config/index.js")
            .map(unrs_resolver::Resolution::into_path_buf),
        Ok(dir.join("nm/index.js"))
    );
    assert_eq!(
        Resolver::new(ResolveOptions::default())
            // ./apps/tooling is a symlink
            .resolve(&dir, "./apps/tooling/typescript-config/index.js")
            .map(unrs_resolver::Resolution::into_path_buf),
        Ok(dir.join("nm/index.js"))
    );
}

// NOTE: pnpm v10 shortens windows directory path.
// `virtualStoreDirMaxLength: 1024` is set in pnpm-workspace.yaml to keep the long name.
#[test]
fn windows_symlinked_longfilename() {
    let dir = dir();
    let path = dir.join("fixtures/pnpm");
    let module_path = dir.join("node_modules")
        .join(".pnpm")
        .join("@oxc-resolver+test-longfilename-aaaaaaaaaaaaaaaaaaaaaaaaaaaaaaaaaaaaaaaaaaaaaaaaaaaaaaaaaaaaaaaaaaaaaaaaaaaaaaaaaaaaaaaaaaaaaaaaaaaaaaaaaaaaaaaaaaaaaaaaaaaaaaaaaaaaaaaaaaaaaaaaaaaaaaaaaaaaaaaaaaaaaaaaaaaaaaaaaaaaaa@file+fixtures+pnpm+longfilename")
        .join("node_modules")
        .join("@oxc-resolver")
        .join("test-longfilename-aaaaaaaaaaaaaaaaaaaaaaaaaaaaaaaaaaaaaaaaaaaaaaaaaaaaaaaaaaaaaaaaaaaaaaaaaaaaaaaaaaaaaaaaaaaaaaaaaaaaaaaaaaaaaaaaaaaaaaaaaaaaaaaaaaaaaaaaaaaaaaaaaaaaaaaaaaaaaaaaaaaaaaaaaaaaaaaaaaaaaa")
        .join("index.js");

    // Note: dunce::canonicalize seems to only trim \\?\ when the path is shorter than 260 chars.
    // Our implementation should mitigate that.
    // <https://gitlab.com/kornelski/dunce/-/blob/1ee29a83526c9f4c3618e1335f0454c878a54dcf/src/lib.rs#L176-180>
    assert!(module_path.as_os_str().len() > 260, "Windows path must be super long.");

    let specifier = "@oxc-resolver/test-longfilename-aaaaaaaaaaaaaaaaaaaaaaaaaaaaaaaaaaaaaaaaaaaaaaaaaaaaaaaaaaaaaaaaaaaaaaaaaaaaaaaaaaaaaaaaaaaaaaaaaaaaaaaaaaaaaaaaaaaaaaaaaaaaaaaaaaaaaaaaaaaaaaaaaaaaaaaaaaaaaaaaaaaaaaaaaaaaaaaaaaaaaa";
    let resolution =
        Resolver::new(ResolveOptions::default()).resolve(&path, specifier).map(|r| r.full_path());
    assert_eq!(resolution, Ok(module_path));
}

#[test]
fn package_json_with_bom() {
    let dir = dir();
    let dir = dir.join("fixtures/misc");
    assert_eq!(
        Resolver::new(ResolveOptions::default())
            .resolve(&dir, "./package-json-with-bom")
            .map(Resolution::into_path_buf),
        Ok(dir.join("package-json-with-bom/index.js"))
    );
}<|MERGE_RESOLUTION|>--- conflicted
+++ resolved
@@ -1,10 +1,6 @@
 use std::{env, path::PathBuf};
 
-<<<<<<< HEAD
-use unrs_resolver::{Resolution, ResolveError, ResolveOptions, Resolver};
-=======
-use oxc_resolver::{ModuleType, ResolveError, ResolveOptions, Resolver};
->>>>>>> 778f0158
+use unrs_resolver::{ModuleType, Resolution, ResolveError, ResolveOptions, Resolver};
 
 fn dir() -> PathBuf {
     env::current_dir().unwrap()
@@ -207,7 +203,7 @@
     let resolution = esm_resolver.resolve(&path, "minimatch").unwrap();
     assert_eq!(
         resolution.full_path(),
-        dir.join("node_modules/.pnpm//minimatch@10.0.1/node_modules/minimatch/dist/esm/index.js")
+        dir.join("node_modules/.pnpm/minimatch@10.0.1/node_modules/minimatch/dist/esm/index.js")
     );
     assert_eq!(resolution.module_type(), Some(ModuleType::Module));
 
@@ -220,7 +216,7 @@
     assert_eq!(
         resolution.full_path(),
         dir.join(
-            "node_modules/.pnpm//minimatch@10.0.1/node_modules/minimatch/dist/commonjs/index.js"
+            "node_modules/.pnpm/minimatch@10.0.1/node_modules/minimatch/dist/commonjs/index.js"
         )
     );
     assert_eq!(resolution.module_type(), Some(ModuleType::CommonJs));
