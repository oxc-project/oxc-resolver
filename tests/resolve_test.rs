--- conflicted
+++ resolved
@@ -1,6 +1,6 @@
 use std::{env, path::PathBuf};
 
-use unrs_resolver::{ResolveError, ResolveOptions, Resolver};
+use unrs_resolver::{Resolution, ResolveError, ResolveOptions, Resolver};
 
 fn dir() -> PathBuf {
     env::current_dir().unwrap()
@@ -12,7 +12,7 @@
     let specifier = "./fixtures/misc/中文/中文.js";
     let resolution = Resolver::new(ResolveOptions::default()).resolve(&dir, specifier);
     assert_eq!(
-        resolution.map(unrs_resolver::Resolution::into_path_buf),
+        resolution.map(Resolution::into_path_buf),
         Ok(dir.join("fixtures/misc/中文/中文.js"))
     );
 }
@@ -21,16 +21,12 @@
 fn styled_components() {
     let dir = dir();
     let path = dir.join("fixtures/pnpm");
-<<<<<<< HEAD
-    let module_path = dir.join("node_modules/.pnpm/styled-components@6.1.15_react-dom@19.0.0_react@19.0.0__react@19.0.0/node_modules/styled-components");
-=======
     let module_path = dir
         .join("node_modules")
         .join(".pnpm")
-        .join("styled-components@6.1.1_react-dom@19.1.0_react@19.1.0__react@19.1.0")
+        .join("styled-components@6.1.17_react-dom@19.1.0_react@19.1.0__react@19.1.0")
         .join("node_modules")
         .join("styled-components");
->>>>>>> 5fc3395e
     let specifier = "styled-components";
 
     // cjs
@@ -38,13 +34,8 @@
         ResolveOptions { alias_fields: vec![vec!["browser".into()]], ..ResolveOptions::default() };
     let resolution = Resolver::new(options).resolve(&path, specifier);
     assert_eq!(
-<<<<<<< HEAD
-        resolution.map(unrs_resolver::Resolution::into_path_buf),
-        Ok(module_path.join("dist/styled-components.browser.cjs.js"))
-=======
-        resolution.map(oxc_resolver::Resolution::into_path_buf),
+        resolution.map(Resolution::into_path_buf),
         Ok(module_path.join("dist").join("styled-components.browser.cjs.js"))
->>>>>>> 5fc3395e
     );
 
     // esm
@@ -55,13 +46,8 @@
     };
     let resolution = Resolver::new(options).resolve(&path, specifier);
     assert_eq!(
-<<<<<<< HEAD
-        resolution.map(unrs_resolver::Resolution::into_path_buf),
-        Ok(module_path.join("dist/styled-components.browser.esm.js"))
-=======
-        resolution.map(oxc_resolver::Resolution::into_path_buf),
+        resolution.map(unrs_resolver::Resolution::into_path_buf),
         Ok(module_path.join("dist").join("styled-components.browser.esm.js"))
->>>>>>> 5fc3395e
     );
 }
 
