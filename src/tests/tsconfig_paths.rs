--- conflicted
+++ resolved
@@ -122,18 +122,13 @@
     });
 
     let resolved_path = resolver.resolve(&f, "/");
-<<<<<<< HEAD
-    let _error = ResolveError::JSON(JSONError {
-=======
     let error = ResolveError::Json(JSONError {
->>>>>>> 778f0158
         path: f.join("tsconfig_broken.json"),
         message: String::from("EOF while parsing an object at line 2 column 0"),
         line: 2,
         column: 0,
-        content: Some("{\n".to_string()),
     });
-    assert!(matches!(resolved_path, Err(ResolveError::JSON(_))));
+    assert_eq!(resolved_path, Err(error));
 }
 
 // <https://github.com/parcel-bundler/parcel/blob/c8f5c97a01f643b4d5c333c02d019ef2618b44a5/packages/utils/node-resolver-rs/src/tsconfig.rs#L193C12-L193C12>
