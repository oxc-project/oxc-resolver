use std::{
    hash::BuildHasherDefault,
    path::{Path, PathBuf},
    sync::Arc,
};

use indexmap::IndexMap;
use rustc_hash::FxHasher;

use crate::{TsconfigReferences, path::PathUtil};

pub type CompilerOptionsPathsMap = IndexMap<String, Vec<String>, BuildHasherDefault<FxHasher>>;

/// Abstract representation for the contents of a `tsconfig.json` file, as well
/// as the location where it was found.
///
/// This representation makes no assumptions regarding how the file was
/// deserialized.
#[allow(clippy::missing_errors_doc)] // trait impls should be free to return any typesafe error
pub trait TsConfig: Sized {
    type Co: CompilerOptions;

    /// Whether this is the caller tsconfig.
    /// Used for final template variable substitution when all configs are extended and merged.
    fn root(&self) -> bool;

    /// Returns the path where the `tsconfig.json` was found.
    ///
    /// Contains the `tsconfig.json` filename.
    #[must_use]
    fn path(&self) -> &Path;

    /// Directory to `tsconfig.json`.
    ///
    /// # Panics
    ///
    /// * When the `tsconfig.json` path is misconfigured.
    #[must_use]
    fn directory(&self) -> &Path;

    /// Returns the compiler options configured in this tsconfig.
    #[must_use]
    fn compiler_options(&self) -> &Self::Co;

    /// Returns a mutable reference to the compiler options configured in this
    /// tsconfig.
    #[must_use]
    fn compiler_options_mut(&mut self) -> &mut Self::Co;

    /// Returns any paths to tsconfigs that should be extended by this tsconfig.
    #[must_use]
    fn extends(&self) -> impl Iterator<Item = &str>;

    /// Loads the given references into this tsconfig.
    ///
    /// Returns whether any references are defined in the tsconfig.
    fn load_references(&mut self, references: &TsconfigReferences) -> bool;

    /// Returns references to other tsconfig files.
    #[must_use]
    fn references(&self) -> impl Iterator<Item = &impl ProjectReference<Tc = Self>>;

    /// Returns mutable references to other tsconfig files.
    #[must_use]
    fn references_mut(&mut self) -> impl Iterator<Item = &mut impl ProjectReference<Tc = Self>>;

    /// Returns the base path from which to resolve aliases.
    ///
    /// The base path can be configured by the user as part of the
    /// [CompilerOptions]. If not configured, it returns the directory in which
    /// the tsconfig itself is found.
    #[must_use]
    fn base_path(&self) -> &Path {
        self.compiler_options().base_url().unwrap_or_else(|| self.directory())
    }

    /// Expands all template variables in this tsconfig.
    fn expand_template_variables(&mut self) {
        if self.root() {
            let dir = self.directory().to_path_buf();
            // Substitute template variable in `tsconfig.compilerOptions.paths`
            if let Some(paths) = &mut self.compiler_options_mut().paths_mut() {
                for paths in paths.values_mut() {
                    for path in paths {
                        Self::substitute_template_variable(&dir, path);
                    }
                }
            }
        }
    }

    /// Inherits settings from the given tsconfig into `self`.
    fn extend_tsconfig(&mut self, tsconfig: &Self) {
        let compiler_options = self.compiler_options_mut();
        if compiler_options.paths().is_none() {
            compiler_options.set_paths_base(compiler_options.base_url().map_or_else(
                || tsconfig.compiler_options().paths_base().to_path_buf(),
                Path::to_path_buf,
            ));
            compiler_options.set_paths(tsconfig.compiler_options().paths().cloned());
        }
        if compiler_options.base_url().is_none() {
            if let Some(base_url) = tsconfig.compiler_options().base_url() {
                compiler_options.set_base_url(base_url.to_path_buf());
            }
        }
<<<<<<< HEAD

        if compiler_options.experimental_decorators().is_none() {
            if let Some(experimental_decorators) =
                tsconfig.compiler_options().experimental_decorators()
            {
                compiler_options.set_experimental_decorators(*experimental_decorators);
            }
        }

        if compiler_options.jsx().is_none() {
            if let Some(jsx) = tsconfig.compiler_options().jsx() {
                compiler_options.set_jsx(jsx.to_string());
=======

        if compiler_options.experimental_decorators().is_none() {
            if let Some(experimental_decorators) =
                tsconfig.compiler_options().experimental_decorators()
            {
                compiler_options.set_experimental_decorators(*experimental_decorators);
            }
        }

        if compiler_options.jsx().is_none() {
            if let Some(jsx) = tsconfig.compiler_options().jsx() {
                compiler_options.set_jsx(jsx.to_string());
            }
        }

        if compiler_options.jsx_factory().is_none() {
            if let Some(jsx_factory) = tsconfig.compiler_options().jsx_factory() {
                compiler_options.set_jsx_factory(jsx_factory.to_string());
            }
        }

        if compiler_options.jsx_fragment_factory().is_none() {
            if let Some(jsx_fragment_factory) = tsconfig.compiler_options().jsx_fragment_factory() {
                compiler_options.set_jsx_fragment_factory(jsx_fragment_factory.to_string());
            }
        }

        if compiler_options.jsx_import_source().is_none() {
            if let Some(jsx_import_source) = tsconfig.compiler_options().jsx_import_source() {
                compiler_options.set_jsx_import_source(jsx_import_source.to_string());
>>>>>>> b027a03e
            }
        }

<<<<<<< HEAD
        if compiler_options.jsx_factory().is_none() {
            if let Some(jsx_factory) = tsconfig.compiler_options().jsx_factory() {
                compiler_options.set_jsx_factory(jsx_factory.to_string());
            }
        }

        if compiler_options.jsx_fragment_factory().is_none() {
            if let Some(jsx_fragment_factory) = tsconfig.compiler_options().jsx_fragment_factory() {
                compiler_options.set_jsx_fragment_factory(jsx_fragment_factory.to_string());
            }
        }

        if compiler_options.jsx_import_source().is_none() {
            if let Some(jsx_import_source) = tsconfig.compiler_options().jsx_import_source() {
                compiler_options.set_jsx_import_source(jsx_import_source.to_string());
            }
        }
    }

    /// Resolves the given `specifier` within the project configured by this
    /// tsconfig, relative to the given `path`.
    ///
    /// `specifier` can be either a real path or an alias.
    #[must_use]
    fn resolve(&self, path: &Path, specifier: &str) -> Vec<PathBuf> {
        let paths = self.resolve_path_alias(specifier);
=======
    /// Resolves the given `specifier` within the project configured by this
    /// tsconfig, relative to the given `path`.
    ///
    /// `specifier` can be either a real path or an alias.
    #[must_use]
    fn resolve(&self, path: &Path, specifier: &str) -> Vec<PathBuf> {
        if path.starts_with(self.base_path()) {
            let paths = self.resolve_path_alias(specifier);
            if !paths.is_empty() {
                return paths;
            }
        }
>>>>>>> b027a03e
        for tsconfig in self.references().filter_map(ProjectReference::tsconfig) {
            if path.starts_with(tsconfig.base_path()) {
                return [tsconfig.resolve_path_alias(specifier), paths].concat();
            }
        }
<<<<<<< HEAD
        paths
=======
        Vec::new()
>>>>>>> b027a03e
    }

    /// Resolves the given `specifier` within the project configured by this
    /// tsconfig.
    ///
    /// `specifier` is expected to be a path alias.
    // Copied from parcel
    // <https://github.com/parcel-bundler/parcel/blob/b6224fd519f95e68d8b93ba90376fd94c8b76e69/packages/utils/node-resolver-rs/src/tsconfig.rs#L93>
    #[must_use]
    fn resolve_path_alias(&self, specifier: &str) -> Vec<PathBuf> {
<<<<<<< HEAD
        if specifier.starts_with('.') {
=======
        if specifier.starts_with(['/', '.']) {
>>>>>>> b027a03e
            return Vec::new();
        }

        let compiler_options = self.compiler_options();
        let base_url_iter = compiler_options
            .base_url()
            .map_or_else(Vec::new, |base_url| vec![base_url.normalize_with(specifier)]);

        let Some(paths_map) = compiler_options.paths() else {
            return base_url_iter;
        };

        let paths = paths_map.get(specifier).map_or_else(
            || {
                let mut longest_prefix_length = 0;
                let mut longest_suffix_length = 0;
                let mut best_key: Option<&String> = None;

                for key in paths_map.keys() {
                    if let Some((prefix, suffix)) = key.split_once('*') {
                        if (best_key.is_none() || prefix.len() > longest_prefix_length)
                            && specifier.starts_with(prefix)
                            && specifier.ends_with(suffix)
                        {
                            longest_prefix_length = prefix.len();
                            longest_suffix_length = suffix.len();
                            best_key.replace(key);
                        }
                    }
                }

                best_key.and_then(|key| paths_map.get(key)).map_or_else(Vec::new, |paths| {
                    paths
                        .iter()
                        .map(|path| {
                            path.replace(
                                '*',
                                &specifier[longest_prefix_length
                                    ..specifier.len() - longest_suffix_length],
                            )
                        })
                        .collect::<Vec<_>>()
                })
            },
            Clone::clone,
        );

        paths
            .into_iter()
            .map(|p| compiler_options.paths_base().normalize_with(p))
            .chain(base_url_iter)
            .collect()
    }

    /// Template variable `${configDir}` for substitution of config files
    /// directory path.
    ///
    /// NOTE: All tests cases are just a head replacement of `${configDir}`, so
    ///       we are constrained as such.
    ///
    /// See <https://github.com/microsoft/TypeScript/pull/58042>.
    fn substitute_template_variable(directory: &Path, path: &mut String) {
        const TEMPLATE_VARIABLE: &str = "${configDir}/";
        if let Some(stripped_path) = path.strip_prefix(TEMPLATE_VARIABLE) {
            *path = directory.join(stripped_path).to_string_lossy().to_string();
        }
    }
}

/// Compiler Options.
///
/// <https://www.typescriptlang.org/tsconfig#compilerOptions>
pub trait CompilerOptions {
    /// Explicit base URL configured by the user.
    #[must_use]
    fn base_url(&self) -> Option<&Path>;

    /// Sets the base URL.
    fn set_base_url(&mut self, base_url: PathBuf);

    /// Path aliases.
    #[must_use]
    fn paths(&self) -> Option<&CompilerOptionsPathsMap>;

    /// Returns a mutable reference to the path aliases.
    #[must_use]
    fn paths_mut(&mut self) -> Option<&mut CompilerOptionsPathsMap>;

    /// Sets the path aliases.
    fn set_paths(&mut self, paths: Option<CompilerOptionsPathsMap>);

    /// The actual base from where path aliases are resolved.
    #[must_use]
    fn paths_base(&self) -> &Path;

    /// Sets the path base.
    fn set_paths_base(&mut self, paths_base: PathBuf);

    /// Whether to enable experimental decorators.
    fn experimental_decorators(&self) -> Option<&bool> {
        None
    }

    /// Sets whether to enable experimental decorators.
    fn set_experimental_decorators(&mut self, _experimental_decorators: bool) {}

<<<<<<< HEAD
=======
    /// Whether to emit decorator metadata.
    fn emit_decorator_metadata(&self) -> Option<&bool> {
        None
    }

    /// Sets whether to emit decorator metadata.
    fn set_emit_decorator_metadata(&mut self, _emit_decorator_metadata: bool) {}

>>>>>>> b027a03e
    /// JSX.
    fn jsx(&self) -> Option<&str> {
        None
    }

    /// Sets JSX.
    fn set_jsx(&mut self, _jsx: String) {}

    /// JSX factory.
    fn jsx_factory(&self) -> Option<&str> {
        None
    }

    /// Sets JSX factory.
    fn set_jsx_factory(&mut self, _jsx_factory: String) {}

    /// JSX fragment factory.
    fn jsx_fragment_factory(&self) -> Option<&str> {
        None
    }

    /// Sets JSX fragment factory.
    fn set_jsx_fragment_factory(&mut self, _jsx_fragment_factory: String) {}

    /// JSX import source.
    fn jsx_import_source(&self) -> Option<&str> {
        None
    }

    /// Sets JSX import source.
    fn set_jsx_import_source(&mut self, _jsx_import_source: String) {}
}

/// Project Reference.
///
/// <https://www.typescriptlang.org/docs/handbook/project-references.html>
pub trait ProjectReference {
    type Tc: TsConfig;

    /// Returns the path to a directory containing a `tsconfig.json` file, or to
    /// the config file itself (which may have any name).
    #[must_use]
    fn path(&self) -> &Path;

    /// Returns the resolved tsconfig, if one has been set.
    #[must_use]
    fn tsconfig(&self) -> Option<Arc<Self::Tc>>;

    /// Sets the resolved tsconfig.
    fn set_tsconfig(&mut self, tsconfig: Arc<Self::Tc>);
}<|MERGE_RESOLUTION|>--- conflicted
+++ resolved
@@ -104,7 +104,6 @@
                 compiler_options.set_base_url(base_url.to_path_buf());
             }
         }
-<<<<<<< HEAD
 
         if compiler_options.experimental_decorators().is_none() {
             if let Some(experimental_decorators) =
@@ -117,19 +116,6 @@
         if compiler_options.jsx().is_none() {
             if let Some(jsx) = tsconfig.compiler_options().jsx() {
                 compiler_options.set_jsx(jsx.to_string());
-=======
-
-        if compiler_options.experimental_decorators().is_none() {
-            if let Some(experimental_decorators) =
-                tsconfig.compiler_options().experimental_decorators()
-            {
-                compiler_options.set_experimental_decorators(*experimental_decorators);
-            }
-        }
-
-        if compiler_options.jsx().is_none() {
-            if let Some(jsx) = tsconfig.compiler_options().jsx() {
-                compiler_options.set_jsx(jsx.to_string());
             }
         }
 
@@ -148,26 +134,6 @@
         if compiler_options.jsx_import_source().is_none() {
             if let Some(jsx_import_source) = tsconfig.compiler_options().jsx_import_source() {
                 compiler_options.set_jsx_import_source(jsx_import_source.to_string());
->>>>>>> b027a03e
-            }
-        }
-
-<<<<<<< HEAD
-        if compiler_options.jsx_factory().is_none() {
-            if let Some(jsx_factory) = tsconfig.compiler_options().jsx_factory() {
-                compiler_options.set_jsx_factory(jsx_factory.to_string());
-            }
-        }
-
-        if compiler_options.jsx_fragment_factory().is_none() {
-            if let Some(jsx_fragment_factory) = tsconfig.compiler_options().jsx_fragment_factory() {
-                compiler_options.set_jsx_fragment_factory(jsx_fragment_factory.to_string());
-            }
-        }
-
-        if compiler_options.jsx_import_source().is_none() {
-            if let Some(jsx_import_source) = tsconfig.compiler_options().jsx_import_source() {
-                compiler_options.set_jsx_import_source(jsx_import_source.to_string());
             }
         }
     }
@@ -179,30 +145,12 @@
     #[must_use]
     fn resolve(&self, path: &Path, specifier: &str) -> Vec<PathBuf> {
         let paths = self.resolve_path_alias(specifier);
-=======
-    /// Resolves the given `specifier` within the project configured by this
-    /// tsconfig, relative to the given `path`.
-    ///
-    /// `specifier` can be either a real path or an alias.
-    #[must_use]
-    fn resolve(&self, path: &Path, specifier: &str) -> Vec<PathBuf> {
-        if path.starts_with(self.base_path()) {
-            let paths = self.resolve_path_alias(specifier);
-            if !paths.is_empty() {
-                return paths;
-            }
-        }
->>>>>>> b027a03e
         for tsconfig in self.references().filter_map(ProjectReference::tsconfig) {
             if path.starts_with(tsconfig.base_path()) {
                 return [tsconfig.resolve_path_alias(specifier), paths].concat();
             }
         }
-<<<<<<< HEAD
         paths
-=======
-        Vec::new()
->>>>>>> b027a03e
     }
 
     /// Resolves the given `specifier` within the project configured by this
@@ -213,11 +161,7 @@
     // <https://github.com/parcel-bundler/parcel/blob/b6224fd519f95e68d8b93ba90376fd94c8b76e69/packages/utils/node-resolver-rs/src/tsconfig.rs#L93>
     #[must_use]
     fn resolve_path_alias(&self, specifier: &str) -> Vec<PathBuf> {
-<<<<<<< HEAD
         if specifier.starts_with('.') {
-=======
-        if specifier.starts_with(['/', '.']) {
->>>>>>> b027a03e
             return Vec::new();
         }
 
@@ -324,8 +268,6 @@
     /// Sets whether to enable experimental decorators.
     fn set_experimental_decorators(&mut self, _experimental_decorators: bool) {}
 
-<<<<<<< HEAD
-=======
     /// Whether to emit decorator metadata.
     fn emit_decorator_metadata(&self) -> Option<&bool> {
         None
@@ -334,7 +276,6 @@
     /// Sets whether to emit decorator metadata.
     fn set_emit_decorator_metadata(&mut self, _emit_decorator_metadata: bool) {}
 
->>>>>>> b027a03e
     /// JSX.
     fn jsx(&self) -> Option<&str> {
         None
