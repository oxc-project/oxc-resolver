use std::{
    fmt::Debug,
    hash::BuildHasherDefault,
    path::{Path, PathBuf},
    sync::Arc,
};

use indexmap::IndexMap;
use rustc_hash::FxHasher;
use serde::Deserialize;

use crate::{TsconfigReferences, path::PathUtil};

const TEMPLATE_VARIABLE: &str = "${configDir}";

pub type CompilerOptionsPathsMap = IndexMap<String, Vec<String>, BuildHasherDefault<FxHasher>>;

#[derive(Debug, Deserialize)]
#[serde(rename_all = "camelCase")]
pub struct TsConfig {
    /// Whether this is the caller tsconfig.
    /// Used for final template variable substitution when all configs are extended and merged.
    #[serde(skip)]
    pub root: bool,

    /// Path to `tsconfig.json`. Contains the `tsconfig.json` filename.
    #[serde(skip)]
    pub path: PathBuf,

    #[serde(default)]
    pub extends: Option<ExtendsField>,

    #[serde(default)]
    pub compiler_options: CompilerOptions,

    /// Bubbled up project references with a reference to their tsconfig.
    #[serde(default)]
    pub references: Vec<ProjectReference>,
}

impl TsConfig {
    /// Whether this is the caller tsconfig.
    /// Used for final template variable substitution when all configs are extended and merged.
    #[must_use]
    pub fn root(&self) -> bool {
        self.root
    }

    /// Returns the path where the `tsconfig.json` was found.
    ///
    /// Contains the `tsconfig.json` filename.
    #[must_use]
    pub fn path(&self) -> &Path {
        &self.path
    }

    /// Directory to `tsconfig.json`.
    ///
    /// # Panics
    ///
    /// * When the `tsconfig.json` path is misconfigured.
    #[must_use]
    pub fn directory(&self) -> &Path {
        debug_assert!(self.path.file_name().is_some());
        self.path.parent().unwrap()
    }

    /// Returns the compiler options configured in this tsconfig.
    #[must_use]
    pub fn compiler_options(&self) -> &CompilerOptions {
        &self.compiler_options
    }

    /// Returns a mutable reference to the compiler options configured in this
    /// tsconfig.
    #[must_use]
    pub fn compiler_options_mut(&mut self) -> &mut CompilerOptions {
        &mut self.compiler_options
    }

    /// Returns any paths to tsconfigs that should be extended by this tsconfig.
    pub fn extends(&self) -> impl Iterator<Item = &str> {
        let specifiers = match &self.extends {
            Some(ExtendsField::Single(specifier)) => {
                vec![specifier.as_str()]
            }
            Some(ExtendsField::Multiple(specifiers)) => {
                specifiers.iter().map(String::as_str).collect()
            }
            None => Vec::new(),
        };
        specifiers.into_iter()
    }

    /// Loads the given references into this tsconfig.
    ///
    /// Returns whether any references are defined in the tsconfig.
    pub(crate) fn load_references(&mut self, references: &TsconfigReferences) -> bool {
        match references {
            TsconfigReferences::Disabled => {
                self.references.drain(..);
            }
            TsconfigReferences::Auto => {}
            TsconfigReferences::Paths(paths) => {
                self.references = paths
                    .iter()
                    .map(|path| ProjectReference { path: path.clone(), tsconfig: None })
                    .collect();
            }
        }

        !self.references.is_empty()
    }

    /// Returns references to other tsconfig files.
    pub(crate) fn references(&self) -> impl Iterator<Item = &ProjectReference> {
        self.references.iter()
    }

    /// Returns mutable references to other tsconfig files.
    pub(crate) fn references_mut(&mut self) -> impl Iterator<Item = &mut ProjectReference> {
        self.references.iter_mut()
    }

    /// Returns the base path from which to resolve aliases.
    ///
    /// The base path can be configured by the user as part of the
    /// [CompilerOptions]. If not configured, it returns the directory in which
    /// the tsconfig itself is found.
    #[must_use]
    pub(crate) fn base_path(&self) -> &Path {
        self.compiler_options().base_url().unwrap_or_else(|| self.directory())
    }

    /// Inherits settings from the given tsconfig into `self`.
    pub(crate) fn extend_tsconfig(&mut self, tsconfig: &Self) {
        let compiler_options = self.compiler_options_mut();

        let tsconfig_dir = tsconfig.directory();

        if compiler_options.base_url().is_none() {
            if let Some(base_url) = tsconfig.compiler_options().base_url() {
                compiler_options.set_base_url(if base_url.starts_with(TEMPLATE_VARIABLE) {
                    base_url.to_path_buf()
                } else {
                    tsconfig_dir.join(base_url).normalize()
                });
            }
        }

        if compiler_options.paths().is_none() {
            let paths_base = compiler_options.base_url().map_or_else(
                || tsconfig_dir.to_path_buf(),
                |path| {
                    if path.starts_with(TEMPLATE_VARIABLE) {
                        path.to_path_buf()
                    } else {
                        tsconfig_dir.join(path).normalize()
                    }
                },
            );
            compiler_options.set_paths_base(paths_base);
            compiler_options.set_paths(tsconfig.compiler_options().paths().cloned());
        }

        if compiler_options.experimental_decorators().is_none() {
            if let Some(experimental_decorators) =
                tsconfig.compiler_options().experimental_decorators()
            {
                compiler_options.set_experimental_decorators(*experimental_decorators);
            }
        }

        if compiler_options.jsx().is_none() {
            if let Some(jsx) = tsconfig.compiler_options().jsx() {
                compiler_options.set_jsx(jsx.to_string());
            }
        }

        if compiler_options.jsx_factory().is_none() {
            if let Some(jsx_factory) = tsconfig.compiler_options().jsx_factory() {
                compiler_options.set_jsx_factory(jsx_factory.to_string());
            }
        }

        if compiler_options.jsx_fragment_factory().is_none() {
            if let Some(jsx_fragment_factory) = tsconfig.compiler_options().jsx_fragment_factory() {
                compiler_options.set_jsx_fragment_factory(jsx_fragment_factory.to_string());
            }
        }

        if compiler_options.jsx_import_source().is_none() {
            if let Some(jsx_import_source) = tsconfig.compiler_options().jsx_import_source() {
                compiler_options.set_jsx_import_source(jsx_import_source.to_string());
            }
        }

        if compiler_options.verbatim_module_syntax().is_none() {
            if let Some(verbatim_module_syntax) =
                tsconfig.compiler_options().verbatim_module_syntax()
            {
                compiler_options.set_verbatim_module_syntax(*verbatim_module_syntax);
            }
        }

        if compiler_options.preserve_value_imports().is_none() {
            if let Some(preserve_value_imports) =
                tsconfig.compiler_options().preserve_value_imports()
            {
                compiler_options.set_preserve_value_imports(*preserve_value_imports);
            }
        }

        if compiler_options.imports_not_used_as_values().is_none() {
            if let Some(imports_not_used_as_values) =
                tsconfig.compiler_options().imports_not_used_as_values()
            {
                compiler_options
                    .set_imports_not_used_as_values(imports_not_used_as_values.to_string());
            }
        }

        if compiler_options.target().is_none() {
            if let Some(target) = tsconfig.compiler_options().target() {
                compiler_options.set_target(target.to_string());
            }
        }

        if compiler_options.module().is_none() {
            if let Some(module) = tsconfig.compiler_options().module() {
                compiler_options.set_module(module.to_string());
            }
        }
    }
    /// "Build" the root tsconfig, resolve:
    ///
    /// * `{configDir}` template variable
    /// * `paths_base` for resolving paths alias
    /// * `baseUrl` to absolute path
    #[must_use]
    pub(crate) fn build(mut self) -> Self {
        // Only the root tsconfig requires paths resolution.
        if !self.root() {
            return self;
        }

        let config_dir = self.directory().to_path_buf();

        if let Some(base_url) = self.compiler_options().base_url() {
            // Substitute template variable in `tsconfig.compilerOptions.baseUrl`.
            let base_url = base_url.to_string_lossy().strip_prefix(TEMPLATE_VARIABLE).map_or_else(
                || config_dir.normalize_with(base_url),
                |stripped_path| config_dir.join(stripped_path.trim_start_matches('/')),
            );
            self.compiler_options_mut().set_base_url(base_url);
        }

        if self.compiler_options().paths().is_some() {
            // `paths_base` should use config dir if it is not resolved with base url nor extended
            // with another tsconfig.
            if let Some(base_url) = self.compiler_options().base_url().map(Path::to_path_buf) {
                self.compiler_options_mut().set_paths_base(base_url);
            }

            if self.compiler_options().paths_base().as_os_str().is_empty() {
                self.compiler_options_mut().set_paths_base(config_dir.clone());
            }

            // Substitute template variable in `tsconfig.compilerOptions.paths`.
            for paths in self.compiler_options_mut().paths_mut().unwrap().values_mut() {
                for path in paths {
                    Self::substitute_template_variable(&config_dir, path);
                }
            }
        }

        self
    }

    /// Template variable `${configDir}` for substitution of config files
    /// directory path.
    ///
    /// NOTE: All tests cases are just a head replacement of `${configDir}`, so
    ///       we are constrained as such.
    ///
    /// See <https://github.com/microsoft/TypeScript/pull/58042>.
    pub(crate) fn substitute_template_variable(directory: &Path, path: &mut String) {
        if let Some(stripped_path) = path.strip_prefix(TEMPLATE_VARIABLE) {
            *path =
                directory.join(stripped_path.trim_start_matches('/')).to_string_lossy().to_string();
        }
    }

    /// Resolves the given `specifier` within the project configured by this
    /// tsconfig, relative to the given `path`.
    ///
    /// `specifier` can be either a real path or an alias.
    #[must_use]
<<<<<<< HEAD
    fn resolve(&self, path: &Path, specifier: &str) -> Vec<PathBuf> {
        let paths = self.resolve_path_alias(specifier);
=======
    pub(crate) fn resolve(&self, path: &Path, specifier: &str) -> Vec<PathBuf> {
        if path.starts_with(self.base_path()) {
            let paths = self.resolve_path_alias(specifier);
            if !paths.is_empty() {
                return paths;
            }
        }
>>>>>>> 33f97f5b
        for tsconfig in self.references().filter_map(ProjectReference::tsconfig) {
            if path.starts_with(tsconfig.base_path()) {
                return [tsconfig.resolve_path_alias(specifier), paths].concat();
            }
        }
        paths
    }

    /// Resolves the given `specifier` within the project configured by this
    /// tsconfig.
    ///
    /// `specifier` is expected to be a path alias.
    // Copied from parcel
    // <https://github.com/parcel-bundler/parcel/blob/b6224fd519f95e68d8b93ba90376fd94c8b76e69/packages/utils/node-resolver-rs/src/tsconfig.rs#L93>
    #[must_use]
<<<<<<< HEAD
    fn resolve_path_alias(&self, specifier: &str) -> Vec<PathBuf> {
        if specifier.starts_with('.') {
=======
    pub(crate) fn resolve_path_alias(&self, specifier: &str) -> Vec<PathBuf> {
        if specifier.starts_with(['/', '.']) {
>>>>>>> 33f97f5b
            return Vec::new();
        }

        let compiler_options = self.compiler_options();
        let base_url_iter = compiler_options
            .base_url()
            .map_or_else(Vec::new, |base_url| vec![base_url.normalize_with(specifier)]);

        let Some(paths_map) = compiler_options.paths() else {
            return base_url_iter;
        };

        let paths = paths_map.get(specifier).map_or_else(
            || {
                let mut longest_prefix_length = 0;
                let mut longest_suffix_length = 0;
                let mut best_key: Option<&String> = None;

                for key in paths_map.keys() {
                    if let Some((prefix, suffix)) = key.split_once('*') {
                        if (best_key.is_none() || prefix.len() > longest_prefix_length)
                            && specifier.starts_with(prefix)
                            && specifier.ends_with(suffix)
                        {
                            longest_prefix_length = prefix.len();
                            longest_suffix_length = suffix.len();
                            best_key.replace(key);
                        }
                    }
                }

                best_key.and_then(|key| paths_map.get(key)).map_or_else(Vec::new, |paths| {
                    paths
                        .iter()
                        .map(|path| {
                            path.replace(
                                '*',
                                &specifier[longest_prefix_length
                                    ..specifier.len() - longest_suffix_length],
                            )
                        })
                        .collect::<Vec<_>>()
                })
            },
            Clone::clone,
        );

        paths
            .into_iter()
            .map(|p| compiler_options.paths_base().normalize_with(p))
            .chain(base_url_iter)
            .collect()
    }
}

/// Compiler Options
///
/// <https://www.typescriptlang.org/tsconfig#compilerOptions>
#[derive(Debug, Default, Deserialize)]
#[serde(rename_all = "camelCase")]
pub struct CompilerOptions {
    pub base_url: Option<PathBuf>,

    /// Path aliases.
    pub paths: Option<CompilerOptionsPathsMap>,

    /// The actual base from where path aliases are resolved.
    #[serde(skip)]
    pub(crate) paths_base: PathBuf,

    /// <https://www.typescriptlang.org/tsconfig/#experimentalDecorators>
    pub experimental_decorators: Option<bool>,

    /// <https://www.typescriptlang.org/tsconfig/#emitDecoratorMetadata>
    pub emit_decorator_metadata: Option<bool>,

    /// <https://www.typescriptlang.org/tsconfig/#useDefineForClassFields>
    pub use_define_for_class_fields: Option<bool>,

    /// <https://www.typescriptlang.org/tsconfig/#rewriteRelativeImportExtensions>
    pub rewrite_relative_import_extensions: Option<bool>,

    /// <https://www.typescriptlang.org/tsconfig/#jsx>
    pub jsx: Option<String>,

    /// <https://www.typescriptlang.org/tsconfig/#jsxFactory>
    pub jsx_factory: Option<String>,

    /// <https://www.typescriptlang.org/tsconfig/#jsxFragmentFactory>
    pub jsx_fragment_factory: Option<String>,

    /// <https://www.typescriptlang.org/tsconfig/#jsxImportSource>
    pub jsx_import_source: Option<String>,

    /// <https://www.typescriptlang.org/tsconfig/#verbatimModuleSyntax>
    pub verbatim_module_syntax: Option<bool>,

    /// <https://www.typescriptlang.org/tsconfig/#preserveValueImports>
    pub preserve_value_imports: Option<bool>,

    /// <https://www.typescriptlang.org/tsconfig/#importsNotUsedAsValues>
    pub imports_not_used_as_values: Option<String>,

    /// <https://www.typescriptlang.org/tsconfig/#target>
    pub target: Option<String>,

    /// <https://www.typescriptlang.org/tsconfig/#module>
    pub module: Option<String>,
}

impl CompilerOptions {
    /// Explicit base URL configured by the user.
    #[must_use]
    fn base_url(&self) -> Option<&Path> {
        self.base_url.as_deref()
    }

    /// Sets the base URL.
    fn set_base_url(&mut self, base_url: PathBuf) {
        self.base_url = Some(base_url);
    }

    /// Path aliases.
    #[must_use]
    fn paths(&self) -> Option<&CompilerOptionsPathsMap> {
        self.paths.as_ref()
    }

    /// Returns a mutable reference to the path aliases.
    #[must_use]
    fn paths_mut(&mut self) -> Option<&mut CompilerOptionsPathsMap> {
        self.paths.as_mut()
    }

    /// Sets the path aliases.
    fn set_paths(&mut self, paths: Option<CompilerOptionsPathsMap>) {
        self.paths = paths;
    }

    /// The actual base from where path aliases are resolved.
    #[must_use]
    fn paths_base(&self) -> &Path {
        &self.paths_base
    }

    /// Sets the path base.
    fn set_paths_base(&mut self, paths_base: PathBuf) {
        self.paths_base = paths_base;
    }

    /// Whether to enable experimental decorators.
    fn experimental_decorators(&self) -> Option<&bool> {
        self.experimental_decorators.as_ref()
    }

    /// Sets whether to enable experimental decorators.
    fn set_experimental_decorators(&mut self, experimental_decorators: bool) {
        self.experimental_decorators = Some(experimental_decorators);
    }

    // /// Whether to emit decorator metadata.
    // fn emit_decorator_metadata(&self) -> Option<&bool> {
    //     self.emit_decorator_metadata.as_ref()
    // }

    // /// Sets whether to emit decorator metadata.
    // fn set_emit_decorator_metadata(&mut self, emit_decorator_metadata: bool) {
    //     self.emit_decorator_metadata = Some(emit_decorator_metadata);
    // }

    /// JSX.
    fn jsx(&self) -> Option<&str> {
        self.jsx.as_deref()
    }

    /// Sets JSX.
    fn set_jsx(&mut self, jsx: String) {
        self.jsx = Some(jsx);
    }

    /// JSX factory.
    fn jsx_factory(&self) -> Option<&str> {
        self.jsx_factory.as_deref()
    }

    /// Sets JSX factory.
    fn set_jsx_factory(&mut self, jsx_factory: String) {
        self.jsx_factory = Some(jsx_factory);
    }

    /// JSX fragment factory.
    fn jsx_fragment_factory(&self) -> Option<&str> {
        self.jsx_fragment_factory.as_deref()
    }

    /// Sets JSX fragment factory.
    fn set_jsx_fragment_factory(&mut self, jsx_fragment_factory: String) {
        self.jsx_fragment_factory = Some(jsx_fragment_factory);
    }

    /// JSX import source.
    fn jsx_import_source(&self) -> Option<&str> {
        self.jsx_import_source.as_deref()
    }

    /// Sets JSX import source.
    fn set_jsx_import_source(&mut self, jsx_import_source: String) {
        self.jsx_import_source = Some(jsx_import_source);
    }

    /// Whether to use verbatim module syntax.
    fn verbatim_module_syntax(&self) -> Option<&bool> {
        self.verbatim_module_syntax.as_ref()
    }

    /// Sets whether to use verbatim module syntax.
    fn set_verbatim_module_syntax(&mut self, verbatim_module_syntax: bool) {
        self.verbatim_module_syntax = Some(verbatim_module_syntax);
    }

    /// Whether to preserve value imports.
    fn preserve_value_imports(&self) -> Option<&bool> {
        self.preserve_value_imports.as_ref()
    }

    /// Sets whether to preserve value imports.
    fn set_preserve_value_imports(&mut self, preserve_value_imports: bool) {
        self.preserve_value_imports = Some(preserve_value_imports);
    }

    /// Whether to use imports not used as values.
    fn imports_not_used_as_values(&self) -> Option<&str> {
        self.imports_not_used_as_values.as_deref()
    }

    /// Sets whether to use imports not used as values.
    fn set_imports_not_used_as_values(&mut self, imports_not_used_as_values: String) {
        self.imports_not_used_as_values = Some(imports_not_used_as_values);
    }

    /// Target.
    fn target(&self) -> Option<&str> {
        self.target.as_deref()
    }

    /// Sets the target.
    fn set_target(&mut self, target: String) {
        self.target = Some(target);
    }

    /// Module.
    fn module(&self) -> Option<&str> {
        self.module.as_deref()
    }

    /// Sets the module.
    fn set_module(&mut self, module: String) {
        self.module = Some(module);
    }
}

/// Value for the "extends" field.
///
/// <https://www.typescriptlang.org/tsconfig/#extends>
#[derive(Clone, Debug, Deserialize, Eq, PartialEq)]
#[serde(untagged)]
pub enum ExtendsField {
    Single(String),
    Multiple(Vec<String>),
}

/// Project Reference
///
/// <https://www.typescriptlang.org/docs/handbook/project-references.html>
#[derive(Debug, Deserialize)]
pub struct ProjectReference {
    pub path: PathBuf,

    #[serde(skip)]
    pub tsconfig: Option<Arc<TsConfig>>,
}

impl ProjectReference {
    /// Returns the path to a directory containing a `tsconfig.json` file, or to
    /// the config file itself (which may have any name).
    #[must_use]
    pub fn path(&self) -> &Path {
        &self.path
    }
    /// Returns the resolved tsconfig, if one has been set.
    #[must_use]
    pub fn tsconfig(&self) -> Option<Arc<TsConfig>> {
        self.tsconfig.clone()
    }

    /// Sets the resolved tsconfig.
    pub fn set_tsconfig(&mut self, tsconfig: Arc<TsConfig>) {
        self.tsconfig.replace(tsconfig);
    }
}

impl TsConfig {
    /// Parses the tsconfig from a JSON string.
    ///
    /// # Errors
    ///
    /// * Any error that can be returned by `serde_json::from_str()`.
    pub fn parse(root: bool, path: &Path, json: &mut str) -> Result<Self, serde_json::Error> {
        let json = trim_start_matches_mut(json, '\u{feff}'); // strip bom
        _ = json_strip_comments::strip(json);
        let mut tsconfig: Self = serde_json::from_str(json)?;
        tsconfig.root = root;
        tsconfig.path = path.to_path_buf();
        Ok(tsconfig)
    }
}

fn trim_start_matches_mut(s: &mut str, pat: char) -> &mut str {
    if s.starts_with(pat) {
        // trim the prefix
        &mut s[pat.len_utf8()..]
    } else {
        s
    }
}<|MERGE_RESOLUTION|>--- conflicted
+++ resolved
@@ -296,18 +296,8 @@
     ///
     /// `specifier` can be either a real path or an alias.
     #[must_use]
-<<<<<<< HEAD
-    fn resolve(&self, path: &Path, specifier: &str) -> Vec<PathBuf> {
+    pub(crate) fn resolve(&self, path: &Path, specifier: &str) -> Vec<PathBuf> {
         let paths = self.resolve_path_alias(specifier);
-=======
-    pub(crate) fn resolve(&self, path: &Path, specifier: &str) -> Vec<PathBuf> {
-        if path.starts_with(self.base_path()) {
-            let paths = self.resolve_path_alias(specifier);
-            if !paths.is_empty() {
-                return paths;
-            }
-        }
->>>>>>> 33f97f5b
         for tsconfig in self.references().filter_map(ProjectReference::tsconfig) {
             if path.starts_with(tsconfig.base_path()) {
                 return [tsconfig.resolve_path_alias(specifier), paths].concat();
@@ -323,13 +313,8 @@
     // Copied from parcel
     // <https://github.com/parcel-bundler/parcel/blob/b6224fd519f95e68d8b93ba90376fd94c8b76e69/packages/utils/node-resolver-rs/src/tsconfig.rs#L93>
     #[must_use]
-<<<<<<< HEAD
-    fn resolve_path_alias(&self, specifier: &str) -> Vec<PathBuf> {
+    pub(crate) fn resolve_path_alias(&self, specifier: &str) -> Vec<PathBuf> {
         if specifier.starts_with('.') {
-=======
-    pub(crate) fn resolve_path_alias(&self, specifier: &str) -> Vec<PathBuf> {
-        if specifier.starts_with(['/', '.']) {
->>>>>>> 33f97f5b
             return Vec::new();
         }
 
