use std::{
    borrow::Cow,
    cell::RefCell,
    convert::AsRef,
    fmt,
    hash::{BuildHasherDefault, Hash, Hasher},
    io,
    ops::Deref,
    path::{Component, Path, PathBuf},
    sync::{
        Arc,
        atomic::{AtomicU64, Ordering},
    },
};

use cfg_if::cfg_if;
use once_cell::sync::OnceCell as OnceLock;
use papaya::{Equivalent, HashMap, HashSet};
use rustc_hash::FxHasher;

use crate::{
    FileMetadata, FileSystem, PackageJsonSerde, ResolveError, ResolveOptions, TsConfig,
    TsConfigSerde,
    cache::{Cache, CachedPath},
    context::ResolveContext as Ctx,
    path::PathUtil,
};

static THREAD_COUNT: AtomicU64 = AtomicU64::new(1);

thread_local! {
    /// Per-thread pre-allocated path that is used to perform operations on paths more quickly.
    /// Learned from parcel <https://github.com/parcel-bundler/parcel/blob/a53f8f3ba1025c7ea8653e9719e0a61ef9717079/crates/parcel-resolver/src/cache.rs#L394>
  pub static SCRATCH_PATH: RefCell<PathBuf> = RefCell::new(PathBuf::with_capacity(256));
  pub static THREAD_ID: u64 = THREAD_COUNT.fetch_add(1, Ordering::SeqCst);
}

/// Cache implementation used for caching filesystem access.
#[derive(Default)]
pub struct FsCache<Fs> {
    pub(crate) fs: Fs,
    paths: HashSet<FsCachedPath, BuildHasherDefault<IdentityHasher>>,
    tsconfigs: HashMap<PathBuf, Arc<TsConfigSerde>, BuildHasherDefault<FxHasher>>,
}

impl<Fs: FileSystem> Cache for FsCache<Fs> {
    type Cp = FsCachedPath;
    type Pj = PackageJsonSerde;
    type Tc = TsConfigSerde;

    fn clear(&self) {
        self.paths.pin().clear();
        self.tsconfigs.pin().clear();
    }

    #[allow(clippy::cast_possible_truncation)]
    fn value(&self, path: &Path) -> FsCachedPath {
        // `Path::hash` is slow: https://doc.rust-lang.org/std/path/struct.Path.html#impl-Hash-for-Path
        // `path.as_os_str()` hash is not stable because we may joined a path like `foo/bar` and `foo\\bar` on windows.
        let hash = {
            let mut hasher = FxHasher::default();
            path.as_os_str().hash(&mut hasher);
            hasher.finish()
        };
        let paths = self.paths.pin();
        if let Some(entry) = paths.get(&BorrowedCachedPath { hash, path }) {
            return entry.clone();
        }
        let parent = path.parent().map(|p| self.value(p));
        let is_node_modules = path.file_name().as_ref().is_some_and(|&name| name == "node_modules");
        let inside_node_modules =
            is_node_modules || parent.as_ref().is_some_and(|parent| parent.inside_node_modules);
        let cached_path = FsCachedPath(Arc::new(CachedPathImpl::new(
            hash,
            path.to_path_buf().into_boxed_path(),
            is_node_modules,
            inside_node_modules,
            parent,
        )));
        paths.insert(cached_path.clone());
        cached_path
    }

    fn canonicalize(&self, path: &Self::Cp) -> Result<PathBuf, ResolveError> {
        let cached_path = self.canonicalize_impl(path)?;
        let path = cached_path.to_path_buf();
        cfg_if! {
            if #[cfg(target_os = "windows")] {
                crate::windows::strip_windows_prefix(path)
            } else {
                Ok(path)
            }
        }
    }

    fn is_file(&self, path: &Self::Cp, ctx: &mut Ctx) -> bool {
        if let Some(meta) = path.meta(&self.fs) {
            ctx.add_file_dependency(path.path());
            meta.is_file
        } else {
            ctx.add_missing_dependency(path.path());
            false
        }
    }

    fn is_dir(&self, path: &Self::Cp, ctx: &mut Ctx) -> bool {
        path.meta(&self.fs).map_or_else(
            || {
                ctx.add_missing_dependency(path.path());
                false
            },
            |meta| meta.is_dir,
        )
    }

    fn get_package_json(
        &self,
        path: &Self::Cp,
        options: &ResolveOptions,
        ctx: &mut Ctx,
    ) -> Result<Option<(Self::Cp, Arc<PackageJsonSerde>)>, ResolveError> {
        // Change to `std::sync::OnceLock::get_or_try_init` when it is stable.
        let result = path
            .package_json
            .get_or_try_init(|| {
                let package_json_path = path.path.join("package.json");
                let Ok(package_json_string) = self.fs.read_to_string(&package_json_path) else {
                    return Ok(None);
                };
                let real_path = if options.symlinks {
                    self.canonicalize(path)?.join("package.json")
                } else {
                    package_json_path.clone()
                };
                PackageJsonSerde::parse(package_json_path.clone(), real_path, &package_json_string)
                    .map(|package_json| Some((path.clone(), (Arc::new(package_json)))))
                    .map_err(|error| {
                        ResolveError::from_serde_json_error(
                            package_json_path,
                            &error,
                            Some(package_json_string),
                        )
                    })
            })
            .cloned();
        // https://github.com/webpack/enhanced-resolve/blob/58464fc7cb56673c9aa849e68e6300239601e615/lib/DescriptionFileUtils.js#L68-L82
        match &result {
            Ok(Some((_, package_json))) => {
                ctx.add_file_dependency(&package_json.path);
            }
            Ok(None) => {
                // Avoid an allocation by making this lazy
                if let Some(deps) = &mut ctx.missing_dependencies {
                    deps.push(path.path.join("package.json"));
                }
            }
            Err(_) => {
                if let Some(deps) = &mut ctx.file_dependencies {
                    deps.push(path.path.join("package.json"));
                }
            }
        }
        result
    }

    fn get_tsconfig<F: FnOnce(&mut TsConfigSerde) -> Result<(), ResolveError>>(
        &self,
        root: bool,
        path: &Path,
        callback: F, // callback for modifying tsconfig with `extends`
    ) -> Result<Arc<TsConfigSerde>, ResolveError> {
        let tsconfigs = self.tsconfigs.pin();
        if let Some(tsconfig) = tsconfigs.get(path) {
            return Ok(Arc::clone(tsconfig));
        }
        let meta = self.fs.metadata(path).ok();
        let tsconfig_path = if meta.is_some_and(|m| m.is_file) {
            Cow::Borrowed(path)
        } else if meta.is_some_and(|m| m.is_dir) {
            Cow::Owned(path.join("tsconfig.json"))
        } else {
            let mut os_string = path.to_path_buf().into_os_string();
            os_string.push(".json");
            Cow::Owned(PathBuf::from(os_string))
        };
        let mut tsconfig_string = self
            .fs
            .read_to_string(&tsconfig_path)
            .map_err(|_| ResolveError::TsconfigNotFound(path.to_path_buf()))?;
        let mut tsconfig = TsConfigSerde::parse(root, &tsconfig_path, &mut tsconfig_string)
            .map_err(|error| {
                ResolveError::from_serde_json_error(
                    tsconfig_path.to_path_buf(),
                    &error,
                    Some(tsconfig_string),
                )
            })?;
        callback(&mut tsconfig)?;
        let tsconfig = Arc::new(tsconfig.build());
        tsconfigs.insert(path.to_path_buf(), Arc::clone(&tsconfig));
        Ok(tsconfig)
    }
}

impl<Fs: FileSystem> FsCache<Fs> {
    pub fn new(fs: Fs) -> Self {
        Self {
            fs,
            paths: HashSet::builder()
                .hasher(BuildHasherDefault::default())
                .resize_mode(papaya::ResizeMode::Blocking)
                .build(),
            tsconfigs: HashMap::builder()
                .hasher(BuildHasherDefault::default())
                .resize_mode(papaya::ResizeMode::Blocking)
                .build(),
        }
    }

    /// Returns the canonical path, resolving all symbolic links.
    ///
    /// <https://github.com/parcel-bundler/parcel/blob/4d27ec8b8bd1792f536811fef86e74a31fa0e704/crates/parcel-resolver/src/cache.rs#L232>
    fn canonicalize_impl(&self, path: &FsCachedPath) -> Result<FsCachedPath, ResolveError> {
        // Check if this thread is already canonicalizing. If so, we have found a circular symlink.
        // If a different thread is canonicalizing, OnceLock will queue this thread to wait for the result.
        let tid = THREAD_ID.with(|t| *t);
        if path.canonicalizing.load(Ordering::Acquire) == tid {
            return Err(io::Error::new(io::ErrorKind::NotFound, "Circular symlink").into());
        }

        path.canonicalized
            .get_or_init(|| {
                path.canonicalizing.store(tid, Ordering::Release);

                let res = path.parent().map_or_else(
                    || Ok(path.normalize_root(self)),
                    |parent| {
                        self.canonicalize_impl(parent).and_then(|parent_canonical| {
                            let normalized = parent_canonical.normalize_with(
                                path.path().strip_prefix(parent.path()).unwrap(),
                                self,
                            );

                            if self.fs.symlink_metadata(path.path()).is_ok_and(|m| m.is_symlink) {
                                match self.fs.read_link(normalized.path()) {
                                    Ok(link) => {
                                        if link.is_absolute() {
                                            return self
                                                .canonicalize_impl(&self.value(&link.normalize()));
                                        } else if let Some(dir) = normalized.parent() {
                                            // Symlink is relative `../../foo.js`, use the path directory
                                            // to resolve this symlink.
                                            return self.canonicalize_impl(
                                                &dir.normalize_with(&link, self),
                                            );
                                        }
                                        debug_assert!(
                                            false,
                                            "Failed to get path parent for {}.",
                                            normalized.path().display()
                                        );
                                    }
                                    Err(ResolveError::PathNotSupported(_)) => {
                                        // No need to follow symlink if the target path cannot be imported in NodeJS.
                                        // Note that per current implementation, if there is a symlink chain, like
                                        //      A --> B --> C
                                        // we won't follow the symlink as long as try_read_link(B) is None,
                                        // regardless of whether C is a valid path for NodeJS. This is a corner case.
                                        // We may need to revisit this in the future.
                                    }
                                    Err(e) => return Err(e),
                                }
<<<<<<< HEAD
=======
                                debug_assert!(
                                    false,
                                    "Failed to get path parent for {}.",
                                    normalized.path().display()
                                );
>>>>>>> 778f0158
                            }

                            Ok(normalized)
                        })
                    },
                );

                path.canonicalizing.store(0, Ordering::Release);
                res
            })
            .clone()
    }
}

#[derive(Clone)]
pub struct FsCachedPath(Arc<CachedPathImpl>);

pub struct CachedPathImpl {
    hash: u64,
    path: Box<Path>,
    parent: Option<FsCachedPath>,
    is_node_modules: bool,
    inside_node_modules: bool,
    meta: OnceLock<Option<FileMetadata>>,
    canonicalized: OnceLock<Result<FsCachedPath, ResolveError>>,
    canonicalizing: AtomicU64,
    node_modules: OnceLock<Option<FsCachedPath>>,
    package_json: OnceLock<Option<(FsCachedPath, Arc<PackageJsonSerde>)>>,
}

impl CachedPathImpl {
    fn new(
        hash: u64,
        path: Box<Path>,
        is_node_modules: bool,
        inside_node_modules: bool,
        parent: Option<FsCachedPath>,
    ) -> Self {
        Self {
            hash,
            path,
            parent,
            is_node_modules,
            inside_node_modules,
            meta: OnceLock::new(),
            canonicalized: OnceLock::new(),
            canonicalizing: AtomicU64::new(0),
            node_modules: OnceLock::new(),
            package_json: OnceLock::new(),
        }
    }
}

impl Deref for FsCachedPath {
    type Target = CachedPathImpl;

    fn deref(&self) -> &Self::Target {
        self.0.as_ref()
    }
}

impl CachedPath for FsCachedPath {
    fn path(&self) -> &Path {
        &self.0.path
    }

    fn to_path_buf(&self) -> PathBuf {
        self.path.to_path_buf()
    }

    fn parent(&self) -> Option<&Self> {
        self.0.parent.as_ref()
    }

    fn is_node_modules(&self) -> bool {
        self.is_node_modules
    }

    fn inside_node_modules(&self) -> bool {
        self.inside_node_modules
    }

    fn module_directory<C: Cache<Cp = Self>>(
        &self,
        module_name: &str,
        cache: &C,
        ctx: &mut Ctx,
    ) -> Option<Self> {
        let cached_path = cache.value(&self.path.join(module_name));
        cache.is_dir(&cached_path, ctx).then_some(cached_path)
    }

    fn cached_node_modules<C: Cache<Cp = Self>>(&self, cache: &C, ctx: &mut Ctx) -> Option<Self> {
        self.node_modules.get_or_init(|| self.module_directory("node_modules", cache, ctx)).clone()
    }

    /// Find package.json of a path by traversing parent directories.
    ///
    /// # Errors
    ///
    /// * [ResolveError::Json]
    fn find_package_json<C: Cache<Cp = Self>>(
        &self,
        options: &ResolveOptions,
        cache: &C,
        ctx: &mut Ctx,
    ) -> Result<Option<(Self, Arc<C::Pj>)>, ResolveError> {
        let mut cache_value = self;
        // Go up directories when the querying path is not a directory
        while !cache.is_dir(cache_value, ctx) {
            if let Some(cv) = &cache_value.parent {
                cache_value = cv;
            } else {
                break;
            }
        }
        let mut cache_value = Some(cache_value);
        while let Some(cv) = cache_value {
            if let Some(package_json) = cache.get_package_json(cv, options, ctx)? {
                return Ok(Some(package_json));
            }
            cache_value = cv.parent.as_ref();
        }
        Ok(None)
    }

    fn add_extension<C: Cache<Cp = Self>>(&self, ext: &str, cache: &C) -> Self {
        SCRATCH_PATH.with_borrow_mut(|path| {
            path.clear();
            let s = path.as_mut_os_string();
            s.push(self.path.as_os_str());
            s.push(ext);
            cache.value(path)
        })
    }

    fn replace_extension<C: Cache<Cp = Self>>(&self, ext: &str, cache: &C) -> Self {
        SCRATCH_PATH.with_borrow_mut(|path| {
            path.clear();
            let s = path.as_mut_os_string();
            let self_len = self.path.as_os_str().len();
            let self_bytes = self.path.as_os_str().as_encoded_bytes();
            let slice_to_copy = self.path.extension().map_or(self_bytes, |previous_extension| {
                &self_bytes[..self_len - previous_extension.len() - 1]
            });
            // SAFETY: ???
            s.push(unsafe { std::ffi::OsStr::from_encoded_bytes_unchecked(slice_to_copy) });
            s.push(ext);
            cache.value(path)
        })
    }

    /// Returns a new path by resolving the given subpath (including "." and ".." components) with this path.
    fn normalize_with<C: Cache<Cp = Self>, P: AsRef<Path>>(&self, subpath: P, cache: &C) -> Self {
        let subpath = subpath.as_ref();
        let mut components = subpath.components();
        let Some(head) = components.next() else { return cache.value(subpath) };
        if matches!(head, Component::Prefix(..) | Component::RootDir) {
            return cache.value(subpath);
        }
        SCRATCH_PATH.with_borrow_mut(|path| {
            path.clear();
            path.push(&self.path);
            for component in std::iter::once(head).chain(components) {
                match component {
                    Component::CurDir => {}
                    Component::ParentDir => {
                        path.pop();
                    }
                    Component::Normal(c) => {
                        cfg_if! {
                            if #[cfg(target_family = "wasm")] {
                                // Need to trim the extra \0 introduces by https://github.com/nodejs/uvwasi/issues/262
                                path.push(c.to_string_lossy().trim_end_matches('\0'));
                            } else {
                                path.push(c);
                            }
                        }
                    }
                    Component::Prefix(..) | Component::RootDir => {
                        unreachable!("Path {:?} Subpath {:?}", self.path, subpath)
                    }
                }
            }

            cache.value(path)
        })
    }

    #[inline]
    #[cfg(windows)]
    fn normalize_root<C: Cache<Cp = Self>>(&self, cache: &C) -> Self {
        if self.path().as_os_str().as_encoded_bytes().last() == Some(&b'/') {
            let mut path_string = self.path.to_string_lossy().into_owned();
            path_string.pop();
            path_string.push('\\');
            cache.value(&PathBuf::from(path_string))
        } else {
            self.clone()
        }
    }

    #[inline]
    #[cfg(not(windows))]
    fn normalize_root<C: Cache<Cp = Self>>(&self, _cache: &C) -> Self {
        self.clone()
    }
}

impl FsCachedPath {
    fn meta<Fs: FileSystem>(&self, fs: &Fs) -> Option<FileMetadata> {
        *self.meta.get_or_init(|| fs.metadata(&self.path).ok())
    }
}

impl Hash for FsCachedPath {
    fn hash<H: Hasher>(&self, state: &mut H) {
        self.hash.hash(state);
    }
}

impl PartialEq for FsCachedPath {
    fn eq(&self, other: &Self) -> bool {
        self.path.as_os_str() == other.path.as_os_str()
    }
}

impl Eq for FsCachedPath {}

impl fmt::Debug for FsCachedPath {
    fn fmt(&self, f: &mut fmt::Formatter<'_>) -> fmt::Result {
        f.debug_struct("FsCachedPath").field("path", &self.path).finish()
    }
}

struct BorrowedCachedPath<'a> {
    hash: u64,
    path: &'a Path,
}

impl Equivalent<FsCachedPath> for BorrowedCachedPath<'_> {
    fn equivalent(&self, other: &FsCachedPath) -> bool {
        self.path.as_os_str() == other.path.as_os_str()
    }
}

impl Hash for BorrowedCachedPath<'_> {
    fn hash<H: Hasher>(&self, state: &mut H) {
        self.hash.hash(state);
    }
}

impl PartialEq for BorrowedCachedPath<'_> {
    fn eq(&self, other: &Self) -> bool {
        self.path.as_os_str() == other.path.as_os_str()
    }
}

/// Since the cache key is memoized, use an identity hasher
/// to avoid double cache.
#[derive(Default)]
struct IdentityHasher(u64);

impl Hasher for IdentityHasher {
    fn write(&mut self, _: &[u8]) {
        unreachable!("Invalid use of IdentityHasher")
    }

    fn write_u64(&mut self, n: u64) {
        self.0 = n;
    }

    fn finish(&self) -> u64 {
        self.0
    }
}<|MERGE_RESOLUTION|>--- conflicted
+++ resolved
@@ -134,13 +134,7 @@
                 };
                 PackageJsonSerde::parse(package_json_path.clone(), real_path, &package_json_string)
                     .map(|package_json| Some((path.clone(), (Arc::new(package_json)))))
-                    .map_err(|error| {
-                        ResolveError::from_serde_json_error(
-                            package_json_path,
-                            &error,
-                            Some(package_json_string),
-                        )
-                    })
+                    .map_err(|error| ResolveError::from_serde_json_error(package_json_path, &error))
             })
             .cloned();
         // https://github.com/webpack/enhanced-resolve/blob/58464fc7cb56673c9aa849e68e6300239601e615/lib/DescriptionFileUtils.js#L68-L82
@@ -189,11 +183,7 @@
             .map_err(|_| ResolveError::TsconfigNotFound(path.to_path_buf()))?;
         let mut tsconfig = TsConfigSerde::parse(root, &tsconfig_path, &mut tsconfig_string)
             .map_err(|error| {
-                ResolveError::from_serde_json_error(
-                    tsconfig_path.to_path_buf(),
-                    &error,
-                    Some(tsconfig_string),
-                )
+                ResolveError::from_serde_json_error(tsconfig_path.to_path_buf(), &error)
             })?;
         callback(&mut tsconfig)?;
         let tsconfig = Arc::new(tsconfig.build());
@@ -270,14 +260,6 @@
                                     }
                                     Err(e) => return Err(e),
                                 }
-<<<<<<< HEAD
-=======
-                                debug_assert!(
-                                    false,
-                                    "Failed to get path parent for {}.",
-                                    normalized.path().display()
-                                );
->>>>>>> 778f0158
                             }
 
                             Ok(normalized)
