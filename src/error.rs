use std::{io, path::PathBuf, sync::Arc};

use thiserror::Error;

/// All resolution errors
///
/// `thiserror` is used to display meaningful error messages.
#[derive(Debug, Clone, PartialEq, Error)]
#[non_exhaustive]
pub enum ResolveError {
    /// Ignored path
    ///
    /// Derived from ignored path (false value) from browser field in package.json
    /// ```json
    /// {
    ///     "browser": {
    ///         "./module": false
    ///     }
    /// }
    /// ```
    /// See <https://github.com/defunctzombie/package-browser-field-spec#ignore-a-module>
    #[error("Path is ignored {0}")]
    Ignored(PathBuf),

    /// Module not found
    #[error("Cannot find module '{0}'")]
    NotFound(/* specifier */ String),

    /// Matched alias value  not found
    #[error("Cannot find module '{0}' for matched aliased key '{1}'")]
    MatchedAliasNotFound(/* specifier */ String, /* alias key */ String),

    /// Tsconfig not found
    #[error("Tsconfig not found {0}")]
    TsconfigNotFound(PathBuf),

    /// Tsconfig's project reference path points to it self
    #[error("Tsconfig's project reference path points to this tsconfig {0}")]
    TsconfigSelfReference(PathBuf),

    #[error("{0}")]
    IOError(IOError),

    /// Indicates the resulting path won't be able consumable by NodeJS `import` or `require`.
    /// For example, DOS device path with Volume GUID (`\\?\Volume{...}`) is not supported.
    #[error("Path {0:?} contains unsupported construct.")]
    PathNotSupported(PathBuf),

    /// Node.js builtin module when `Options::builtin_modules` is enabled.
    ///
    /// `is_runtime_module` can be used to determine whether the request
    /// was prefixed with `node:` or not.
    ///
    /// `resolved` is always prefixed with "node:" in compliance with the ESM specification.
    #[error("Builtin module {resolved}")]
    Builtin { resolved: String, is_runtime_module: bool },

    /// All of the aliased extension are not found
    ///
    /// Displays `Cannot resolve 'index.mjs' with extension aliases 'index.mts' in ...`
    #[error("Cannot resolve '{0}' for extension aliases '{1}' in '{2}'")]
    ExtensionAlias(
        /* File name */ String,
        /* Tried file names */ String,
        /* Path to dir */ PathBuf,
    ),

    /// The provided path specifier cannot be parsed
    #[error("{0}")]
    Specifier(SpecifierError),

    /// JSON parse error
    #[error("{0:?}")]
    Json(JSONError),

    /// Restricted by `ResolveOptions::restrictions`
    #[error(r#"Path "{0}" restricted by {0}"#)]
    Restriction(PathBuf, PathBuf),

    #[error(r#"Invalid module "{0}" specifier is not a valid subpath for the "exports" resolution of {1}"#)]
    InvalidModuleSpecifier(String, PathBuf),

    #[error(r#"Invalid "exports" target "{0}" defined for '{1}' in the package config {2}"#)]
    InvalidPackageTarget(String, String, PathBuf),

    #[error(r#"Package subpath '{0}' is not defined by "exports" in {1}"#)]
    PackagePathNotExported(String, PathBuf),

    #[error(r#"Invalid package config "{0}", "exports" cannot contain some keys starting with '.' and some not. The exports object must either be an object of package subpath keys or an object of main entry condition name keys only."#)]
    InvalidPackageConfig(PathBuf),

    #[error(r#"Default condition should be last one in "{0}""#)]
    InvalidPackageConfigDefault(PathBuf),

    #[error(r#"Expecting folder to folder mapping. "{0}" should end with "/"#)]
    InvalidPackageConfigDirectory(PathBuf),

    #[error(r#"Package import specifier "{0}" is not defined in package {1}"#)]
    PackageImportNotDefined(String, PathBuf),

    #[error("{0} is unimplemented")]
    Unimplemented(&'static str),

    /// Occurs when alias paths reference each other.
    #[error("Recursion in resolving")]
    Recursion,
}

impl ResolveError {
    #[must_use]
    pub const fn is_ignore(&self) -> bool {
        matches!(self, Self::Ignored(_))
    }

    #[must_use]
    #[cfg(feature = "fs_cache")]
<<<<<<< HEAD
    pub fn from_serde_json_error(
        path: PathBuf,
        error: &serde_json::Error,
        content: Option<String>,
    ) -> Self {
        Self::JSON(JSONError {
=======
    pub fn from_serde_json_error(path: PathBuf, error: &serde_json::Error) -> Self {
        Self::Json(JSONError {
>>>>>>> 778f0158
            path,
            message: error.to_string(),
            line: error.line(),
            column: error.column(),
            content,
        })
    }
}

/// Error for [ResolveError::Specifier]
#[derive(Debug, Clone, Eq, PartialEq, Error)]
pub enum SpecifierError {
    #[error("The specifiers must be a non-empty string. Received \"{0}\"")]
    Empty(String),
}

/// JSON error from [serde_json::Error]
#[derive(Debug, Clone, Eq, PartialEq)]
pub struct JSONError {
    pub path: PathBuf,
    pub message: String,
    pub line: usize,
    pub column: usize,
    pub content: Option<String>,
}

#[derive(Debug, Clone, Error)]
#[error("{0}")]
pub struct IOError(Arc<io::Error>);

impl PartialEq for IOError {
    fn eq(&self, other: &Self) -> bool {
        self.0.kind() == other.0.kind()
    }
}

impl From<IOError> for io::Error {
    fn from(error: IOError) -> Self {
        let io_error = error.0.as_ref();
        Self::new(io_error.kind(), io_error.to_string())
    }
}

impl From<io::Error> for ResolveError {
    fn from(err: io::Error) -> Self {
        Self::IOError(IOError(Arc::new(err)))
    }
}

#[test]
fn test_into_io_error() {
    use std::io::{self, ErrorKind};
    let error_string = "IOError occurred";
    let string_error = io::Error::new(ErrorKind::Interrupted, error_string.to_string());
    let string_error2 = io::Error::new(ErrorKind::Interrupted, error_string.to_string());
    let resolve_io_error: ResolveError = ResolveError::from(string_error2);

    assert_eq!(resolve_io_error, ResolveError::from(string_error));
    assert_eq!(resolve_io_error.clone(), resolve_io_error);
    let ResolveError::IOError(io_error) = resolve_io_error else { unreachable!() };
    assert_eq!(
        format!("{io_error:?}"),
        r#"IOError(Custom { kind: Interrupted, error: "IOError occurred" })"#
    );
    // fix for https://github.com/web-infra-dev/rspack/issues/4564
    let std_io_error: io::Error = io_error.into();
    assert_eq!(std_io_error.kind(), ErrorKind::Interrupted);
    assert_eq!(std_io_error.to_string(), error_string);
    assert_eq!(
        format!("{std_io_error:?}"),
        r#"Custom { kind: Interrupted, error: "IOError occurred" }"#
    );
}

#[test]
fn test_coverage() {
    let error = ResolveError::NotFound("x".into());
    assert_eq!(format!("{error:?}"), r#"NotFound("x")"#);
    assert_eq!(error.clone(), error);

    let error = ResolveError::Specifier(SpecifierError::Empty("x".into()));
    assert_eq!(format!("{error:?}"), r#"Specifier(Empty("x"))"#);
    assert_eq!(error.clone(), error);
}<|MERGE_RESOLUTION|>--- conflicted
+++ resolved
@@ -114,22 +114,12 @@
 
     #[must_use]
     #[cfg(feature = "fs_cache")]
-<<<<<<< HEAD
-    pub fn from_serde_json_error(
-        path: PathBuf,
-        error: &serde_json::Error,
-        content: Option<String>,
-    ) -> Self {
-        Self::JSON(JSONError {
-=======
     pub fn from_serde_json_error(path: PathBuf, error: &serde_json::Error) -> Self {
         Self::Json(JSONError {
->>>>>>> 778f0158
             path,
             message: error.to_string(),
             line: error.line(),
             column: error.column(),
-            content,
         })
     }
 }
@@ -148,7 +138,6 @@
     pub message: String,
     pub line: usize,
     pub column: usize,
-    pub content: Option<String>,
 }
 
 #[derive(Debug, Clone, Error)]
