[toolchain]
<<<<<<< HEAD
channel = "1.85.0"
=======
channel = "1.86.0"
>>>>>>> b027a03e
profile = "default"<|MERGE_RESOLUTION|>--- conflicted
+++ resolved
@@ -1,7 +1,3 @@
 [toolchain]
-<<<<<<< HEAD
-channel = "1.85.0"
-=======
 channel = "1.86.0"
->>>>>>> b027a03e
 profile = "default"