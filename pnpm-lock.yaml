lockfileVersion: '9.0'

settings:
  autoInstallPeers: true
  excludeLinksFromLockfile: false

importers:

  .:
    dependencies:
      napi-postinstall:
        specifier: ^0.3.0
        version: 0.3.0
    devDependencies:
      '@napi-rs/cli':
<<<<<<< HEAD
        specifier: 3.0.0-alpha.91
        version: 3.0.0-alpha.91(@emnapi/runtime@1.4.3)(@types/node@24.0.10)(emnapi@1.4.3)
=======
        specifier: 3.0.0-alpha.88
        version: 3.0.0-alpha.88(@emnapi/runtime@1.4.3)(@types/node@24.0.10)(emnapi@1.4.3)
>>>>>>> abfad60c
      '@napi-rs/wasm-runtime':
        specifier: ^0.2.7
        version: 0.2.11
      '@types/node':
        specifier: ^24.0.0
        version: 24.0.10
      emnapi:
        specifier: ^1.3.1
        version: 1.4.3
      prettier:
        specifier: ^3.6.2
        version: 3.6.2
      prettier-plugin-pkg:
        specifier: ^0.21.1
        version: 0.21.1(prettier@3.6.2)
      typescript:
        specifier: ^5.8.2
        version: 5.8.3
      vitest:
        specifier: ^3.0.8
        version: 3.2.4(@types/node@24.0.10)

  fixtures/pnpm:
    devDependencies:
      '@oxc-resolver/test-longfilename-aaaaaaaaaaaaaaaaaaaaaaaaaaaaaaaaaaaaaaaaaaaaaaaaaaaaaaaaaaaaaaaaaaaaaaaaaaaaaaaaaaaaaaaaaaaaaaaaaaaaaaaaaaaaaaaaaaaaaaaaaaaaaaaaaaaaaaaaaaaaaaaaaaaaaaaaaaaaaaaaaaaaaaaaaaaaaaaaaaaaaa':
        specifier: file:longfilename
        version: file:fixtures/pnpm/longfilename
      axios:
        specifier: 1.8.4
        version: 1.8.4
      decimal.js:
        specifier: 10.5.0
        version: 10.5.0
      ipaddr.js:
        specifier: 2.2.0
        version: 2.2.0
      mathjs:
        specifier: 14.4.0
        version: 14.4.0
      minimatch:
        specifier: 10.0.1
        version: 10.0.1
      postcss:
        specifier: 8.5.3
        version: 8.5.3
      styled-components:
        specifier: 6.1.17
        version: 6.1.17(react-dom@19.1.0(react@19.1.0))(react@19.1.0)

  fixtures/pnpm-workspace:
    dependencies:
      enhanced-resolve:
        specifier: ^5.18.2
        version: 5.18.2
      oxc-resolver:
        specifier: workspace:*
        version: link:../..

  fixtures/pnpm-workspace/packages/app:
    dependencies:
      '@monorepo/lib':
        specifier: workspace:*
        version: link:../lib

  fixtures/pnpm-workspace/packages/lib:
    dependencies:
      react:
        specifier: ^19.1.0
        version: 19.1.0

packages:

  '@babel/runtime@7.27.6':
    resolution: {integrity: sha512-vbavdySgbTTrmFE+EsiqUTzlOr5bzlnJtUv9PynGCAKvfQqjIXbvFdumPM/GxMDfyuGMJaJAU6TO4zc1Jf1i8Q==}
    engines: {node: '>=6.9.0'}

  '@emnapi/core@1.4.3':
    resolution: {integrity: sha512-4m62DuCE07lw01soJwPiBGC0nAww0Q+RY70VZ+n49yDIO13yyinhbWCeNnaob0lakDtWQzSdtNWzJeOJt2ma+g==}

  '@emnapi/runtime@1.4.3':
    resolution: {integrity: sha512-pBPWdu6MLKROBX05wSNKcNb++m5Er+KQ9QkB+WVM+pW2Kx9hoSrVTnu3BdkI5eBLZoKu/J6mW/B6i6bJB2ytXQ==}

  '@emnapi/wasi-threads@1.0.2':
    resolution: {integrity: sha512-5n3nTJblwRi8LlXkJ9eBzu+kZR8Yxcc7ubakyQTFzPMtIhFpUBRbsnc2Dv88IZDIbCDlBiWrknhB4Lsz7mg6BA==}

  '@emotion/is-prop-valid@1.2.2':
    resolution: {integrity: sha512-uNsoYd37AFmaCdXlg6EYD1KaPOaRWRByMCYzbKUX4+hhMfrxdVSelShywL4JVaAeM/eHUOSprYBQls+/neX3pw==}

  '@emotion/memoize@0.8.1':
    resolution: {integrity: sha512-W2P2c/VRW1/1tLox0mVUalvnWXxavmv/Oum2aPsRcoDJuob75FC3Y8FbpfLwUegRcxINtGUMPq0tFCvYNTBXNA==}

  '@emotion/unitless@0.8.1':
    resolution: {integrity: sha512-KOEGMu6dmJZtpadb476IsZBclKvILjopjUii3V+7MnXIQCYh8W3NgNcgwo21n9LXZX6EDIKvqfjYxXebDwxKmQ==}

  '@esbuild/aix-ppc64@0.25.5':
    resolution: {integrity: sha512-9o3TMmpmftaCMepOdA5k/yDw8SfInyzWWTjYTFCX3kPSDJMROQTb8jg+h9Cnwnmm1vOzvxN7gIfB5V2ewpjtGA==}
    engines: {node: '>=18'}
    cpu: [ppc64]
    os: [aix]

  '@esbuild/android-arm64@0.25.5':
    resolution: {integrity: sha512-VGzGhj4lJO+TVGV1v8ntCZWJktV7SGCs3Pn1GRWI1SBFtRALoomm8k5E9Pmwg3HOAal2VDc2F9+PM/rEY6oIDg==}
    engines: {node: '>=18'}
    cpu: [arm64]
    os: [android]

  '@esbuild/android-arm@0.25.5':
    resolution: {integrity: sha512-AdJKSPeEHgi7/ZhuIPtcQKr5RQdo6OO2IL87JkianiMYMPbCtot9fxPbrMiBADOWWm3T2si9stAiVsGbTQFkbA==}
    engines: {node: '>=18'}
    cpu: [arm]
    os: [android]

  '@esbuild/android-x64@0.25.5':
    resolution: {integrity: sha512-D2GyJT1kjvO//drbRT3Hib9XPwQeWd9vZoBJn+bu/lVsOZ13cqNdDeqIF/xQ5/VmWvMduP6AmXvylO/PIc2isw==}
    engines: {node: '>=18'}
    cpu: [x64]
    os: [android]

  '@esbuild/darwin-arm64@0.25.5':
    resolution: {integrity: sha512-GtaBgammVvdF7aPIgH2jxMDdivezgFu6iKpmT+48+F8Hhg5J/sfnDieg0aeG/jfSvkYQU2/pceFPDKlqZzwnfQ==}
    engines: {node: '>=18'}
    cpu: [arm64]
    os: [darwin]

  '@esbuild/darwin-x64@0.25.5':
    resolution: {integrity: sha512-1iT4FVL0dJ76/q1wd7XDsXrSW+oLoquptvh4CLR4kITDtqi2e/xwXwdCVH8hVHU43wgJdsq7Gxuzcs6Iq/7bxQ==}
    engines: {node: '>=18'}
    cpu: [x64]
    os: [darwin]

  '@esbuild/freebsd-arm64@0.25.5':
    resolution: {integrity: sha512-nk4tGP3JThz4La38Uy/gzyXtpkPW8zSAmoUhK9xKKXdBCzKODMc2adkB2+8om9BDYugz+uGV7sLmpTYzvmz6Sw==}
    engines: {node: '>=18'}
    cpu: [arm64]
    os: [freebsd]

  '@esbuild/freebsd-x64@0.25.5':
    resolution: {integrity: sha512-PrikaNjiXdR2laW6OIjlbeuCPrPaAl0IwPIaRv+SMV8CiM8i2LqVUHFC1+8eORgWyY7yhQY+2U2fA55mBzReaw==}
    engines: {node: '>=18'}
    cpu: [x64]
    os: [freebsd]

  '@esbuild/linux-arm64@0.25.5':
    resolution: {integrity: sha512-Z9kfb1v6ZlGbWj8EJk9T6czVEjjq2ntSYLY2cw6pAZl4oKtfgQuS4HOq41M/BcoLPzrUbNd+R4BXFyH//nHxVg==}
    engines: {node: '>=18'}
    cpu: [arm64]
    os: [linux]

  '@esbuild/linux-arm@0.25.5':
    resolution: {integrity: sha512-cPzojwW2okgh7ZlRpcBEtsX7WBuqbLrNXqLU89GxWbNt6uIg78ET82qifUy3W6OVww6ZWobWub5oqZOVtwolfw==}
    engines: {node: '>=18'}
    cpu: [arm]
    os: [linux]

  '@esbuild/linux-ia32@0.25.5':
    resolution: {integrity: sha512-sQ7l00M8bSv36GLV95BVAdhJ2QsIbCuCjh/uYrWiMQSUuV+LpXwIqhgJDcvMTj+VsQmqAHL2yYaasENvJ7CDKA==}
    engines: {node: '>=18'}
    cpu: [ia32]
    os: [linux]

  '@esbuild/linux-loong64@0.25.5':
    resolution: {integrity: sha512-0ur7ae16hDUC4OL5iEnDb0tZHDxYmuQyhKhsPBV8f99f6Z9KQM02g33f93rNH5A30agMS46u2HP6qTdEt6Q1kg==}
    engines: {node: '>=18'}
    cpu: [loong64]
    os: [linux]

  '@esbuild/linux-mips64el@0.25.5':
    resolution: {integrity: sha512-kB/66P1OsHO5zLz0i6X0RxlQ+3cu0mkxS3TKFvkb5lin6uwZ/ttOkP3Z8lfR9mJOBk14ZwZ9182SIIWFGNmqmg==}
    engines: {node: '>=18'}
    cpu: [mips64el]
    os: [linux]

  '@esbuild/linux-ppc64@0.25.5':
    resolution: {integrity: sha512-UZCmJ7r9X2fe2D6jBmkLBMQetXPXIsZjQJCjgwpVDz+YMcS6oFR27alkgGv3Oqkv07bxdvw7fyB71/olceJhkQ==}
    engines: {node: '>=18'}
    cpu: [ppc64]
    os: [linux]

  '@esbuild/linux-riscv64@0.25.5':
    resolution: {integrity: sha512-kTxwu4mLyeOlsVIFPfQo+fQJAV9mh24xL+y+Bm6ej067sYANjyEw1dNHmvoqxJUCMnkBdKpvOn0Ahql6+4VyeA==}
    engines: {node: '>=18'}
    cpu: [riscv64]
    os: [linux]

  '@esbuild/linux-s390x@0.25.5':
    resolution: {integrity: sha512-K2dSKTKfmdh78uJ3NcWFiqyRrimfdinS5ErLSn3vluHNeHVnBAFWC8a4X5N+7FgVE1EjXS1QDZbpqZBjfrqMTQ==}
    engines: {node: '>=18'}
    cpu: [s390x]
    os: [linux]

  '@esbuild/linux-x64@0.25.5':
    resolution: {integrity: sha512-uhj8N2obKTE6pSZ+aMUbqq+1nXxNjZIIjCjGLfsWvVpy7gKCOL6rsY1MhRh9zLtUtAI7vpgLMK6DxjO8Qm9lJw==}
    engines: {node: '>=18'}
    cpu: [x64]
    os: [linux]

  '@esbuild/netbsd-arm64@0.25.5':
    resolution: {integrity: sha512-pwHtMP9viAy1oHPvgxtOv+OkduK5ugofNTVDilIzBLpoWAM16r7b/mxBvfpuQDpRQFMfuVr5aLcn4yveGvBZvw==}
    engines: {node: '>=18'}
    cpu: [arm64]
    os: [netbsd]

  '@esbuild/netbsd-x64@0.25.5':
    resolution: {integrity: sha512-WOb5fKrvVTRMfWFNCroYWWklbnXH0Q5rZppjq0vQIdlsQKuw6mdSihwSo4RV/YdQ5UCKKvBy7/0ZZYLBZKIbwQ==}
    engines: {node: '>=18'}
    cpu: [x64]
    os: [netbsd]

  '@esbuild/openbsd-arm64@0.25.5':
    resolution: {integrity: sha512-7A208+uQKgTxHd0G0uqZO8UjK2R0DDb4fDmERtARjSHWxqMTye4Erz4zZafx7Di9Cv+lNHYuncAkiGFySoD+Mw==}
    engines: {node: '>=18'}
    cpu: [arm64]
    os: [openbsd]

  '@esbuild/openbsd-x64@0.25.5':
    resolution: {integrity: sha512-G4hE405ErTWraiZ8UiSoesH8DaCsMm0Cay4fsFWOOUcz8b8rC6uCvnagr+gnioEjWn0wC+o1/TAHt+It+MpIMg==}
    engines: {node: '>=18'}
    cpu: [x64]
    os: [openbsd]

  '@esbuild/sunos-x64@0.25.5':
    resolution: {integrity: sha512-l+azKShMy7FxzY0Rj4RCt5VD/q8mG/e+mDivgspo+yL8zW7qEwctQ6YqKX34DTEleFAvCIUviCFX1SDZRSyMQA==}
    engines: {node: '>=18'}
    cpu: [x64]
    os: [sunos]

  '@esbuild/win32-arm64@0.25.5':
    resolution: {integrity: sha512-O2S7SNZzdcFG7eFKgvwUEZ2VG9D/sn/eIiz8XRZ1Q/DO5a3s76Xv0mdBzVM5j5R639lXQmPmSo0iRpHqUUrsxw==}
    engines: {node: '>=18'}
    cpu: [arm64]
    os: [win32]

  '@esbuild/win32-ia32@0.25.5':
    resolution: {integrity: sha512-onOJ02pqs9h1iMJ1PQphR+VZv8qBMQ77Klcsqv9CNW2w6yLqoURLcgERAIurY6QE63bbLuqgP9ATqajFLK5AMQ==}
    engines: {node: '>=18'}
    cpu: [ia32]
    os: [win32]

  '@esbuild/win32-x64@0.25.5':
    resolution: {integrity: sha512-TXv6YnJ8ZMVdX+SXWVBo/0p8LTcrUYngpWjvm91TMjjBQii7Oz11Lw5lbDV5Y0TzuhSJHwiH4hEtC1I42mMS0g==}
    engines: {node: '>=18'}
    cpu: [x64]
    os: [win32]

  '@inquirer/checkbox@4.1.9':
    resolution: {integrity: sha512-DBJBkzI5Wx4jFaYm221LHvAhpKYkhVS0k9plqHwaHhofGNxvYB7J3Bz8w+bFJ05zaMb0sZNHo4KdmENQFlNTuQ==}
    engines: {node: '>=18'}
    peerDependencies:
      '@types/node': '>=18'
    peerDependenciesMeta:
      '@types/node':
        optional: true

  '@inquirer/confirm@5.1.13':
    resolution: {integrity: sha512-EkCtvp67ICIVVzjsquUiVSd+V5HRGOGQfsqA4E4vMWhYnB7InUL0pa0TIWt1i+OfP16Gkds8CdIu6yGZwOM1Yw==}
    engines: {node: '>=18'}
    peerDependencies:
      '@types/node': '>=18'
    peerDependenciesMeta:
      '@types/node':
        optional: true

  '@inquirer/core@10.1.14':
    resolution: {integrity: sha512-Ma+ZpOJPewtIYl6HZHZckeX1STvDnHTCB2GVINNUlSEn2Am6LddWwfPkIGY0IUFVjUUrr/93XlBwTK6mfLjf0A==}
    engines: {node: '>=18'}
    peerDependencies:
      '@types/node': '>=18'
    peerDependenciesMeta:
      '@types/node':
        optional: true

  '@inquirer/editor@4.2.14':
    resolution: {integrity: sha512-yd2qtLl4QIIax9DTMZ1ZN2pFrrj+yL3kgIWxm34SS6uwCr0sIhsNyudUjAo5q3TqI03xx4SEBkUJqZuAInp9uA==}
    engines: {node: '>=18'}
    peerDependencies:
      '@types/node': '>=18'
    peerDependenciesMeta:
      '@types/node':
        optional: true

  '@inquirer/expand@4.0.16':
    resolution: {integrity: sha512-oiDqafWzMtofeJyyGkb1CTPaxUkjIcSxePHHQCfif8t3HV9pHcw1Kgdw3/uGpDvaFfeTluwQtWiqzPVjAqS3zA==}
    engines: {node: '>=18'}
    peerDependencies:
      '@types/node': '>=18'
    peerDependenciesMeta:
      '@types/node':
        optional: true

  '@inquirer/figures@1.0.12':
    resolution: {integrity: sha512-MJttijd8rMFcKJC8NYmprWr6hD3r9Gd9qUC0XwPNwoEPWSMVJwA2MlXxF+nhZZNMY+HXsWa+o7KY2emWYIn0jQ==}
    engines: {node: '>=18'}

  '@inquirer/input@4.2.0':
    resolution: {integrity: sha512-opqpHPB1NjAmDISi3uvZOTrjEEU5CWVu/HBkDby8t93+6UxYX0Z7Ps0Ltjm5sZiEbWenjubwUkivAEYQmy9xHw==}
    engines: {node: '>=18'}
    peerDependencies:
      '@types/node': '>=18'
    peerDependenciesMeta:
      '@types/node':
        optional: true

  '@inquirer/number@3.0.16':
    resolution: {integrity: sha512-kMrXAaKGavBEoBYUCgualbwA9jWUx2TjMA46ek+pEKy38+LFpL9QHlTd8PO2kWPUgI/KB+qi02o4y2rwXbzr3Q==}
    engines: {node: '>=18'}
    peerDependencies:
      '@types/node': '>=18'
    peerDependenciesMeta:
      '@types/node':
        optional: true

  '@inquirer/password@4.0.16':
    resolution: {integrity: sha512-g8BVNBj5Zeb5/Y3cSN+hDUL7CsIFDIuVxb9EPty3lkxBaYpjL5BNRKSYOF9yOLe+JOcKFd+TSVeADQ4iSY7rbg==}
    engines: {node: '>=18'}
    peerDependencies:
      '@types/node': '>=18'
    peerDependenciesMeta:
      '@types/node':
        optional: true

  '@inquirer/prompts@7.6.0':
    resolution: {integrity: sha512-jAhL7tyMxB3Gfwn4HIJ0yuJ5pvcB5maYUcouGcgd/ub79f9MqZ+aVnBtuFf+VC2GTkCBF+R+eo7Vi63w5VZlzw==}
    engines: {node: '>=18'}
    peerDependencies:
      '@types/node': '>=18'
    peerDependenciesMeta:
      '@types/node':
        optional: true

  '@inquirer/rawlist@4.1.4':
    resolution: {integrity: sha512-5GGvxVpXXMmfZNtvWw4IsHpR7RzqAR624xtkPd1NxxlV5M+pShMqzL4oRddRkg8rVEOK9fKdJp1jjVML2Lr7TQ==}
    engines: {node: '>=18'}
    peerDependencies:
      '@types/node': '>=18'
    peerDependenciesMeta:
      '@types/node':
        optional: true

  '@inquirer/search@3.0.16':
    resolution: {integrity: sha512-POCmXo+j97kTGU6aeRjsPyuCpQQfKcMXdeTMw708ZMtWrj5aykZvlUxH4Qgz3+Y1L/cAVZsSpA+UgZCu2GMOMg==}
    engines: {node: '>=18'}
    peerDependencies:
      '@types/node': '>=18'
    peerDependenciesMeta:
      '@types/node':
        optional: true

  '@inquirer/select@4.2.4':
    resolution: {integrity: sha512-unTppUcTjmnbl/q+h8XeQDhAqIOmwWYWNyiiP2e3orXrg6tOaa5DHXja9PChCSbChOsktyKgOieRZFnajzxoBg==}
    engines: {node: '>=18'}
    peerDependencies:
      '@types/node': '>=18'
    peerDependenciesMeta:
      '@types/node':
        optional: true

  '@inquirer/type@3.0.7':
    resolution: {integrity: sha512-PfunHQcjwnju84L+ycmcMKB/pTPIngjUJvfnRhKY6FKPuYXlM4aQCb/nIdTFR6BEhMjFvngzvng/vBAJMZpLSA==}
    engines: {node: '>=18'}
    peerDependencies:
      '@types/node': '>=18'
    peerDependenciesMeta:
      '@types/node':
        optional: true

  '@jridgewell/sourcemap-codec@1.5.4':
    resolution: {integrity: sha512-VT2+G1VQs/9oz078bLrYbecdZKs912zQlkelYpuf+SXF+QvZDYJlbx/LSx+meSAwdDFnF8FVXW92AVjjkVmgFw==}

  '@napi-rs/cli@3.0.0-alpha.91':
    resolution: {integrity: sha512-y84TaF1AFQasCTMgeREEUT3fhHXFZXIeGp/S9YloiGxr1xTqhaN9Tt/VYhjnxJvnxLAhgge9Rsv4xrwrXVoaOw==}
    engines: {node: '>= 16'}
    hasBin: true
    peerDependencies:
      '@emnapi/runtime': ^1.1.0
      emnapi: ^1.1.0
    peerDependenciesMeta:
      '@emnapi/runtime':
        optional: true
      emnapi:
        optional: true

  '@napi-rs/cross-toolchain@0.0.19':
    resolution: {integrity: sha512-StHXqYANdTaMFqJJ3JXHqKQMylOzOJPcrOCd9Nt2NIGfvfaXK3SzpmNfkJimkOAYfTsfpfuRERsML0bUZCpHBQ==}
    peerDependencies:
      '@napi-rs/cross-toolchain-arm64-target-aarch64': ^0.0.19
      '@napi-rs/cross-toolchain-arm64-target-armv7': ^0.0.19
      '@napi-rs/cross-toolchain-arm64-target-x86_64': ^0.0.19
      '@napi-rs/cross-toolchain-x64-target-aarch64': ^0.0.19
      '@napi-rs/cross-toolchain-x64-target-armv7': ^0.0.19
      '@napi-rs/cross-toolchain-x64-target-x86_64': ^0.0.19
    peerDependenciesMeta:
      '@napi-rs/cross-toolchain-arm64-target-aarch64':
        optional: true
      '@napi-rs/cross-toolchain-arm64-target-armv7':
        optional: true
      '@napi-rs/cross-toolchain-arm64-target-x86_64':
        optional: true
      '@napi-rs/cross-toolchain-x64-target-aarch64':
        optional: true
      '@napi-rs/cross-toolchain-x64-target-armv7':
        optional: true
      '@napi-rs/cross-toolchain-x64-target-x86_64':
        optional: true

  '@napi-rs/lzma-android-arm-eabi@1.4.3':
    resolution: {integrity: sha512-XpjRUZ/EbWtVbMvW+ucon5Ykz7PjMoX65mIlUdAiVnaPGykzFAUrl8dl6Br5bfqnhQQfDjjUIgTAwWl3G++n1g==}
    engines: {node: '>= 10'}
    cpu: [arm]
    os: [android]

  '@napi-rs/lzma-android-arm64@1.4.3':
    resolution: {integrity: sha512-Bve6BF/4pnlO6HotIgRWgmUT3rbbW/QH471RF/GBA29GfEeUOPEdfQWC7tlzrLYsVFNX2KCWKd+XlxQNz9sRaA==}
    engines: {node: '>= 10'}
    cpu: [arm64]
    os: [android]

  '@napi-rs/lzma-darwin-arm64@1.4.3':
    resolution: {integrity: sha512-UxTb56kL6pSVTsZ1ShibnqLSwJZLTWtPU5TNYuyIjVNQYAIG8JQ5Yxz35azjwBCK7AjD8pBdpWLYUSyJRGAVAw==}
    engines: {node: '>= 10'}
    cpu: [arm64]
    os: [darwin]

  '@napi-rs/lzma-darwin-x64@1.4.3':
    resolution: {integrity: sha512-ps6HiwGKS1P4ottyV2/hVboZ0ugdM1Z1qO9YFpcuKweORfxAkxwJ6S8jOt7G27LQiWiiQHVwsUCODTHDFhOUPQ==}
    engines: {node: '>= 10'}
    cpu: [x64]
    os: [darwin]

  '@napi-rs/lzma-freebsd-x64@1.4.3':
    resolution: {integrity: sha512-W49h41U3+vLnbthbPzvJX1fQtTG+1jyUlfB+wX3oxILvIur06PjJRdMXrFtOZpWkFsihK9gO2DRkQYQJIIgTZw==}
    engines: {node: '>= 10'}
    cpu: [x64]
    os: [freebsd]

  '@napi-rs/lzma-linux-arm-gnueabihf@1.4.3':
    resolution: {integrity: sha512-11PNPiMGuwwxIxd9yPZY3Ek6RFGFRFQb/AtMStJIwlmJ6sM/djEknClLJVbVXbC/nqm7htVZEr+qmYgoDy0fAw==}
    engines: {node: '>= 10'}
    cpu: [arm]
    os: [linux]

  '@napi-rs/lzma-linux-arm64-gnu@1.4.3':
    resolution: {integrity: sha512-XzlxZjSXTcrWFHbvvv2xbV5+bSV5IJqCJ8CCksc7xV3uWEAso9yBPJ8VSRD3GPc7ZoBDRqJmgCb/HQzHpLBekw==}
    engines: {node: '>= 10'}
    cpu: [arm64]
    os: [linux]
    libc: [glibc]

  '@napi-rs/lzma-linux-arm64-musl@1.4.3':
    resolution: {integrity: sha512-k4fWiI4Pm61Esj8hnm7NWIbpZueTtP2jlJqmMhTqJyjqW3NUxbTHjSErZOZKIFRF1B3if4v5Tyzo7JL2X+BaSQ==}
    engines: {node: '>= 10'}
    cpu: [arm64]
    os: [linux]
    libc: [musl]

  '@napi-rs/lzma-linux-ppc64-gnu@1.4.3':
    resolution: {integrity: sha512-tTIfk+TYZYbFySxaCMuzp4Zz1T3I6OYVYNAm+IrCSkZDLmUKUzBK3+Su+mT+PjcTNsAiHBa5NVjARXC7b7jmgQ==}
    engines: {node: '>= 10'}
    cpu: [ppc64]
    os: [linux]
    libc: [glibc]

  '@napi-rs/lzma-linux-riscv64-gnu@1.4.3':
    resolution: {integrity: sha512-HPyLYOYhkN7QYaWiKWhSnsLmx/l0pqgiiyaYeycgxCm9dwL8ummFWxveZqYjqdbUUvG7Mgi1jqgRe+55MVdyZQ==}
    engines: {node: '>= 10'}
    cpu: [riscv64]
    os: [linux]
    libc: [glibc]

  '@napi-rs/lzma-linux-s390x-gnu@1.4.3':
    resolution: {integrity: sha512-YkcV+RSZZIMM3D5sPZqvo2Q7/tHXBhgJWBi+6ceo46pTlqgn/nH+pVz+CzsDmLWz5hqNSXyv5IAhOcg2CH6rAg==}
    engines: {node: '>= 10'}
    cpu: [s390x]
    os: [linux]
    libc: [glibc]

  '@napi-rs/lzma-linux-x64-gnu@1.4.3':
    resolution: {integrity: sha512-ep6PLjN1+g4P12Hc7sLRmVpXXaHX22ykqxnOzjXUoj1KTph5XgM4+fUCyE5dsYI+lB4/tXqFuf9ZeFgHk5f00A==}
    engines: {node: '>= 10'}
    cpu: [x64]
    os: [linux]
    libc: [glibc]

  '@napi-rs/lzma-linux-x64-musl@1.4.3':
    resolution: {integrity: sha512-QkCO6rVw0Z7eY0ziVc4aCFplbOTMpt0UBLPXWxsPd2lXtkAlRChzqaHOxdcL/HoLmBsqdCxmG0EZuHuAP/vKZQ==}
    engines: {node: '>= 10'}
    cpu: [x64]
    os: [linux]
    libc: [musl]

  '@napi-rs/lzma-wasm32-wasi@1.4.3':
    resolution: {integrity: sha512-+rMamB0xaeDyVt4OP4cV888cnmso+m78iUebNhGcrL/WXIziwql50KQrmj7PBdBCza/W7XEcraZT8pO8gSDGcg==}
    engines: {node: '>=14.0.0'}
    cpu: [wasm32]

  '@napi-rs/lzma-win32-arm64-msvc@1.4.3':
    resolution: {integrity: sha512-6gQ+R6ztw11hswdsEu0jsOOXXnJPwhOA1yHRjqfuFemhf6esMd8l9b0uh3BfLBNe7qumtrH4KLrHu8yC9pSY3g==}
    engines: {node: '>= 10'}
    cpu: [arm64]
    os: [win32]

  '@napi-rs/lzma-win32-ia32-msvc@1.4.3':
    resolution: {integrity: sha512-+AJeJQoGE+QtZKlwM4VzDkfLmUa+6DsGOO5zdbIPlRCB6PEstRCXxp8lkMiQBNgk9f/IO0UEkRcJSZ+Hhqd8zw==}
    engines: {node: '>= 10'}
    cpu: [ia32]
    os: [win32]

  '@napi-rs/lzma-win32-x64-msvc@1.4.3':
    resolution: {integrity: sha512-66dFCX9ACpVUyTTom89nxhllc88yJyjxGFHO0M2olFcrSJArulfbE9kNIATgh04NDAe/l8VsDhnAxWuvJY1GuA==}
    engines: {node: '>= 10'}
    cpu: [x64]
    os: [win32]

  '@napi-rs/lzma@1.4.3':
    resolution: {integrity: sha512-uBjLLoUM9ll03jL/bP7XjyPg0vTU0vQ35N1vVqQHbzlK/fVZyuF2B1p/A6kqPsFFhaoBKgO6oaxsuerv091RtQ==}
    engines: {node: '>= 10'}

  '@napi-rs/tar-android-arm-eabi@0.1.5':
    resolution: {integrity: sha512-FM2qNG3ELeYibnZC8dfsCV4i/pql1nlLKVINfRC7TSwqFfgj5gbezZ0rT8gRPHbLyslVt6m4MPZfRE8Uj/MuCA==}
    engines: {node: '>= 10'}
    cpu: [arm]
    os: [android]

  '@napi-rs/tar-android-arm64@0.1.5':
    resolution: {integrity: sha512-OpP0QyD+K0a68nqyko793lLWiC2BN1wWF/Doatus1OCKxgj61vtrUPVO2cQGQS5i07I/+YGRF8lD0tQDrk4JDQ==}
    engines: {node: '>= 10'}
    cpu: [arm64]
    os: [android]

  '@napi-rs/tar-darwin-arm64@0.1.5':
    resolution: {integrity: sha512-sfyM/9gxFabdMTFt4quvLJuKbXS6StGIUf7Cp3l8aV2WqCURJevdpN6wW8XtGBo/iSnAP52ERwMRdyIavPYruw==}
    engines: {node: '>= 10'}
    cpu: [arm64]
    os: [darwin]

  '@napi-rs/tar-darwin-x64@0.1.5':
    resolution: {integrity: sha512-NtY8bADKE/3ODBM3hW/RgPeeERJpI6/jgipT3eLJ/CQWY1VJ6t9GHR7anJKhx1oxVdmSfqfCGMolM8WPV9x9bw==}
    engines: {node: '>= 10'}
    cpu: [x64]
    os: [darwin]

  '@napi-rs/tar-freebsd-x64@0.1.5':
    resolution: {integrity: sha512-azl0nWrDJAGg25cGVKEY7UtU5ABGz4sQASKvemDLwGbzMDtkJgCoPb+OunI1pezijRAyhiuZEQ4jK8S1qNAWCg==}
    engines: {node: '>= 10'}
    cpu: [x64]
    os: [freebsd]

  '@napi-rs/tar-linux-arm-gnueabihf@0.1.5':
    resolution: {integrity: sha512-OjGdKjaW7b0m96rAvsLthMBhwYSSgpTM/WkHqRJo91HCYQ6tHXDBnq4VIQx2FpwT1PoetvRsbSgy0tOc95iYjA==}
    engines: {node: '>= 10'}
    cpu: [arm]
    os: [linux]

  '@napi-rs/tar-linux-arm64-gnu@0.1.5':
    resolution: {integrity: sha512-o3b2VE5c7+NFb6XRcXrdXgur1yhpx+XNItFoeJUMBE8z0AGAISf2DJSbcJawmefUvrGtr+iLr61hsr6f2hw+5Q==}
    engines: {node: '>= 10'}
    cpu: [arm64]
    os: [linux]
    libc: [glibc]

  '@napi-rs/tar-linux-arm64-musl@0.1.5':
    resolution: {integrity: sha512-5xTxsoPVqovnZ197CqTc+q3psRM4i+ErdiyfDgkG4nP045jh50gp22WKZuE24dc7/iS+IyUrM3+PRbmj2mzR8g==}
    engines: {node: '>= 10'}
    cpu: [arm64]
    os: [linux]
    libc: [musl]

  '@napi-rs/tar-linux-ppc64-gnu@0.1.5':
    resolution: {integrity: sha512-7FF1u8EkDpCEPCgU0/kvuzsO+opB7eIbsGfKRIbOqrDT7c1DYxDetNTtukPvNoT2kvwfxxThgTfcPADPxdOE/w==}
    engines: {node: '>= 10'}
    cpu: [ppc64]
    os: [linux]
    libc: [glibc]

  '@napi-rs/tar-linux-s390x-gnu@0.1.5':
    resolution: {integrity: sha512-uyIZ7OLCLHtVBpogoJUD0GSAF1IUa3d5c5AVUemTLIwYkVgzdEB+khh3i2+/oKObf79ZKfQ8mYxOryHqfx+ulw==}
    engines: {node: '>= 10'}
    cpu: [s390x]
    os: [linux]
    libc: [glibc]

  '@napi-rs/tar-linux-x64-gnu@0.1.5':
    resolution: {integrity: sha512-y8pFyVTU6lSYiW2lse6i1Ns9yt9mBkAqPbcJnIjqC7ZqRd61T6g3XZDSrKmsM6ycTfsAqoE5WyyFxBjQN29AOA==}
    engines: {node: '>= 10'}
    cpu: [x64]
    os: [linux]
    libc: [glibc]

  '@napi-rs/tar-linux-x64-musl@0.1.5':
    resolution: {integrity: sha512-8phLYc0QX+tqvp34PQHUulZUi4sy/fdg1KgFHiyYExTRRleBB01vM7KSn7Bk9dwH7lannO5D7j4O8OY46Xcr/A==}
    engines: {node: '>= 10'}
    cpu: [x64]
    os: [linux]
    libc: [musl]

  '@napi-rs/tar-wasm32-wasi@0.1.5':
    resolution: {integrity: sha512-OpVWC/bwY0zb6nbQDg6koxeZGb441gXwPkaYVjaK4O0TJjNpRKbokLAMlGFtcc/sVSPjghFL0+enfnLDt/P7og==}
    engines: {node: '>=14.0.0'}
    cpu: [wasm32]

  '@napi-rs/tar-win32-arm64-msvc@0.1.5':
    resolution: {integrity: sha512-FXwQA2Ib55q98szshvDsitgo2iLW2lTD1Q53e8dPMGobPa2yL5e8IjJDCcMI7XJwBZPl9YjJk7nAb8y20DXF+Q==}
    engines: {node: '>= 10'}
    cpu: [arm64]
    os: [win32]

  '@napi-rs/tar-win32-ia32-msvc@0.1.5':
    resolution: {integrity: sha512-XEt58yFslNkwf2yJ+uX5nDNmPAk15Metkx2hVPeH29mOpuG2H8nuS8/42hZ+dQfZf3xABRjyurVMMH9JcgLZIQ==}
    engines: {node: '>= 10'}
    cpu: [ia32]
    os: [win32]

  '@napi-rs/tar-win32-x64-msvc@0.1.5':
    resolution: {integrity: sha512-9Rq0Ob4S5NGFwNL3kGQkgrYlObqQgw19QMSZdVuhzZ9sSxn9OSF5cWgZ/n1oMEPWK+u6n9GSN2XbPn4DI7pm7Q==}
    engines: {node: '>= 10'}
    cpu: [x64]
    os: [win32]

  '@napi-rs/tar@0.1.5':
    resolution: {integrity: sha512-skgWKcpjtUqJUk1jwhVl8vXYCXQlFC532KiryU3hQBr6ZIJk0E0qD9FG99hUqtPko8mIMS5HDPO+uSnvHfgRVg==}
    engines: {node: '>= 10'}

  '@napi-rs/wasm-runtime@0.2.11':
    resolution: {integrity: sha512-9DPkXtvHydrcOsopiYpUgPHpmj0HWZKMUnL2dZqpvC42lsratuBG06V5ipyno0fUek5VlFsNQ+AcFATSrJXgMA==}

  '@napi-rs/wasm-tools-android-arm-eabi@0.0.3':
    resolution: {integrity: sha512-T2tme8w5jZ/ZCjJurqNtKCxYtGoDjW9v2rn1bfI60ewCfkYXNpxrTURdkOib85sz+BcwmOfXn0enbg5W9KohoQ==}
    engines: {node: '>= 10'}
    cpu: [arm]
    os: [android]

  '@napi-rs/wasm-tools-android-arm64@0.0.3':
    resolution: {integrity: sha512-siHTjrxxBrvsVty5X2jI5waAyzJpr756GqGVUqxqS2eoTuqYRfgaFNvX8asp9LAagFtOojfD0fZfuvxK7dc4Rw==}
    engines: {node: '>= 10'}
    cpu: [arm64]
    os: [android]

  '@napi-rs/wasm-tools-darwin-arm64@0.0.3':
    resolution: {integrity: sha512-0MqsSOYJ4jXcLv/nAInS8nwU+/hL0rSEJo7JXKj3dhkT9UNSj4zfidcOaIb05O9VskJBPmV040+edtWPHXNt2Q==}
    engines: {node: '>= 10'}
    cpu: [arm64]
    os: [darwin]

  '@napi-rs/wasm-tools-darwin-x64@0.0.3':
    resolution: {integrity: sha512-yXAK2mrlBMZZYK/59JRHZu/c683HFpr5ork1cn++fy8gqUBRLbjuq47VDjA7oyLW5SmWqNDhmhjFTDGvfIvcUg==}
    engines: {node: '>= 10'}
    cpu: [x64]
    os: [darwin]

  '@napi-rs/wasm-tools-freebsd-x64@0.0.3':
    resolution: {integrity: sha512-K1rne814utBd9Zo9LCggQ5h0TSnzGPzA+sG78Qr7KfFz8XQxEGDRH5wpzXyF1KaKav2RmO6wGMXlasDgIcq7GA==}
    engines: {node: '>= 10'}
    cpu: [x64]
    os: [freebsd]

  '@napi-rs/wasm-tools-linux-arm64-gnu@0.0.3':
    resolution: {integrity: sha512-Yu3gtpvGc2+hcay3SU5MK7EMrGPBq/V4i8mpw/MEYUCzOb7Vd9aL8CryElzlk0SIbktG08VYMdhFFFoJAjlYtg==}
    engines: {node: '>= 10'}
    cpu: [arm64]
    os: [linux]
    libc: [glibc]

  '@napi-rs/wasm-tools-linux-arm64-musl@0.0.3':
    resolution: {integrity: sha512-XN+sPgEwFw3P47wDvtcQyOoZNghIL8gaiRjEGzprB+kE9N21GkuMbk3kdjiBBJkjqKF25f4fbOvNAY0jQEAO3A==}
    engines: {node: '>= 10'}
    cpu: [arm64]
    os: [linux]
    libc: [musl]

  '@napi-rs/wasm-tools-linux-x64-gnu@0.0.3':
    resolution: {integrity: sha512-mfMvMEqn33YtEjIyLPguZ6yDsNtF5zV7mqc99620YDyj2SLa0aI35TNTc7Dm+/hlgqHRKhdudsWGfYc4dBND2Q==}
    engines: {node: '>= 10'}
    cpu: [x64]
    os: [linux]
    libc: [glibc]

  '@napi-rs/wasm-tools-linux-x64-musl@0.0.3':
    resolution: {integrity: sha512-KXMsXWGELoN5xgPCoRHbgt5TScSx8BK2GcCHKJ9OPZ2HMfsXbLgS/SNi6vz1CbLMZMLPBY2G6HAk0gzLGyS0mQ==}
    engines: {node: '>= 10'}
    cpu: [x64]
    os: [linux]
    libc: [musl]

  '@napi-rs/wasm-tools-wasm32-wasi@0.0.3':
    resolution: {integrity: sha512-v3iMHnAfMteogpbqHTFeLXPeAzL5AhpDJLvZvLXbuRiMsMRL0dn8CbcEnYja2P/Ui6Xlyky6PcaUsepOUTNb7A==}
    engines: {node: '>=14.0.0'}
    cpu: [wasm32]

  '@napi-rs/wasm-tools-win32-arm64-msvc@0.0.3':
    resolution: {integrity: sha512-HWrg9cW+u+rQKL9XCQILaGGs6mDYdwX9nwcTIvJAjrpGWu8Dp4wz6i66w6YKHqVng1suGYjjr+LH4/1e0tDaAg==}
    engines: {node: '>= 10'}
    cpu: [arm64]
    os: [win32]

  '@napi-rs/wasm-tools-win32-ia32-msvc@0.0.3':
    resolution: {integrity: sha512-h99hAWvQKhcloyPfPi0IjrvKRToTE9Z4UVXoXZhcjpCGmr3o1qW+1FAupRy/TcVdMjUJNLE/aenml3UPqzQEQw==}
    engines: {node: '>= 10'}
    cpu: [ia32]
    os: [win32]

  '@napi-rs/wasm-tools-win32-x64-msvc@0.0.3':
    resolution: {integrity: sha512-7/6IpzMi9VGYxLcc9SJyu9ZIdbDwyyb09glVF/2SFEgke9F5H46XzRrAdSoRnjfcq/tdLyHKJbnpCIB257qVYg==}
    engines: {node: '>= 10'}
    cpu: [x64]
    os: [win32]

  '@napi-rs/wasm-tools@0.0.3':
    resolution: {integrity: sha512-p7NT5wnOIwmP0f3KbXlMabeld5dPFsADpHMWJaBodTSmnPE8P4msguxKJLKWquqAS1FY2dsjBZ62K0/hfiqAUg==}
    engines: {node: '>= 10'}

  '@octokit/auth-token@6.0.0':
    resolution: {integrity: sha512-P4YJBPdPSpWTQ1NU4XYdvHvXJJDxM6YwpS0FZHRgP7YFkdVxsWcpWGy/NVqlAA7PcPCnMacXlRm1y2PFZRWL/w==}
    engines: {node: '>= 20'}

  '@octokit/core@7.0.2':
    resolution: {integrity: sha512-ODsoD39Lq6vR6aBgvjTnA3nZGliknKboc9Gtxr7E4WDNqY24MxANKcuDQSF0jzapvGb3KWOEDrKfve4HoWGK+g==}
    engines: {node: '>= 20'}

  '@octokit/endpoint@11.0.0':
    resolution: {integrity: sha512-hoYicJZaqISMAI3JfaDr1qMNi48OctWuOih1m80bkYow/ayPw6Jj52tqWJ6GEoFTk1gBqfanSoI1iY99Z5+ekQ==}
    engines: {node: '>= 20'}

  '@octokit/graphql@9.0.1':
    resolution: {integrity: sha512-j1nQNU1ZxNFx2ZtKmL4sMrs4egy5h65OMDmSbVyuCzjOcwsHq6EaYjOTGXPQxgfiN8dJ4CriYHk6zF050WEULg==}
    engines: {node: '>= 20'}

  '@octokit/openapi-types@25.1.0':
    resolution: {integrity: sha512-idsIggNXUKkk0+BExUn1dQ92sfysJrje03Q0bv0e+KPLrvyqZF8MnBpFz8UNfYDwB3Ie7Z0TByjWfzxt7vseaA==}

  '@octokit/plugin-paginate-rest@13.1.1':
    resolution: {integrity: sha512-q9iQGlZlxAVNRN2jDNskJW/Cafy7/XE52wjZ5TTvyhyOD904Cvx//DNyoO3J/MXJ0ve3rPoNWKEg5iZrisQSuw==}
    engines: {node: '>= 20'}
    peerDependencies:
      '@octokit/core': '>=6'

  '@octokit/plugin-request-log@6.0.0':
    resolution: {integrity: sha512-UkOzeEN3W91/eBq9sPZNQ7sUBvYCqYbrrD8gTbBuGtHEuycE4/awMXcYvx6sVYo7LypPhmQwwpUe4Yyu4QZN5Q==}
    engines: {node: '>= 20'}
    peerDependencies:
      '@octokit/core': '>=6'

  '@octokit/plugin-rest-endpoint-methods@16.0.0':
    resolution: {integrity: sha512-kJVUQk6/dx/gRNLWUnAWKFs1kVPn5O5CYZyssyEoNYaFedqZxsfYs7DwI3d67hGz4qOwaJ1dpm07hOAD1BXx6g==}
    engines: {node: '>= 20'}
    peerDependencies:
      '@octokit/core': '>=6'

  '@octokit/request-error@7.0.0':
    resolution: {integrity: sha512-KRA7VTGdVyJlh0cP5Tf94hTiYVVqmt2f3I6mnimmaVz4UG3gQV/k4mDJlJv3X67iX6rmN7gSHCF8ssqeMnmhZg==}
    engines: {node: '>= 20'}

  '@octokit/request@10.0.3':
    resolution: {integrity: sha512-V6jhKokg35vk098iBqp2FBKunk3kMTXlmq+PtbV9Gl3TfskWlebSofU9uunVKhUN7xl+0+i5vt0TGTG8/p/7HA==}
    engines: {node: '>= 20'}

  '@octokit/rest@22.0.0':
    resolution: {integrity: sha512-z6tmTu9BTnw51jYGulxrlernpsQYXpui1RK21vmXn8yF5bp6iX16yfTtJYGK5Mh1qDkvDOmp2n8sRMcQmR8jiA==}
    engines: {node: '>= 20'}

  '@octokit/types@14.1.0':
    resolution: {integrity: sha512-1y6DgTy8Jomcpu33N+p5w58l6xyt55Ar2I91RPiIA0xCJBXyUAhXCcmZaDWSANiha7R9a6qJJ2CRomGPZ6f46g==}

  '@oxc-resolver/test-longfilename-aaaaaaaaaaaaaaaaaaaaaaaaaaaaaaaaaaaaaaaaaaaaaaaaaaaaaaaaaaaaaaaaaaaaaaaaaaaaaaaaaaaaaaaaaaaaaaaaaaaaaaaaaaaaaaaaaaaaaaaaaaaaaaaaaaaaaaaaaaaaaaaaaaaaaaaaaaaaaaaaaaaaaaaaaaaaaaaaaaaaaa@file:fixtures/pnpm/longfilename':
    resolution: {directory: fixtures/pnpm/longfilename, type: directory}

  '@rollup/rollup-android-arm-eabi@4.44.2':
    resolution: {integrity: sha512-g0dF8P1e2QYPOj1gu7s/3LVP6kze9A7m6x0BZ9iTdXK8N5c2V7cpBKHV3/9A4Zd8xxavdhK0t4PnqjkqVmUc9Q==}
    cpu: [arm]
    os: [android]

  '@rollup/rollup-android-arm64@4.44.2':
    resolution: {integrity: sha512-Yt5MKrOosSbSaAK5Y4J+vSiID57sOvpBNBR6K7xAaQvk3MkcNVV0f9fE20T+41WYN8hDn6SGFlFrKudtx4EoxA==}
    cpu: [arm64]
    os: [android]

  '@rollup/rollup-darwin-arm64@4.44.2':
    resolution: {integrity: sha512-EsnFot9ZieM35YNA26nhbLTJBHD0jTwWpPwmRVDzjylQT6gkar+zenfb8mHxWpRrbn+WytRRjE0WKsfaxBkVUA==}
    cpu: [arm64]
    os: [darwin]

  '@rollup/rollup-darwin-x64@4.44.2':
    resolution: {integrity: sha512-dv/t1t1RkCvJdWWxQ2lWOO+b7cMsVw5YFaS04oHpZRWehI1h0fV1gF4wgGCTyQHHjJDfbNpwOi6PXEafRBBezw==}
    cpu: [x64]
    os: [darwin]

  '@rollup/rollup-freebsd-arm64@4.44.2':
    resolution: {integrity: sha512-W4tt4BLorKND4qeHElxDoim0+BsprFTwb+vriVQnFFtT/P6v/xO5I99xvYnVzKWrK6j7Hb0yp3x7V5LUbaeOMg==}
    cpu: [arm64]
    os: [freebsd]

  '@rollup/rollup-freebsd-x64@4.44.2':
    resolution: {integrity: sha512-tdT1PHopokkuBVyHjvYehnIe20fxibxFCEhQP/96MDSOcyjM/shlTkZZLOufV3qO6/FQOSiJTBebhVc12JyPTA==}
    cpu: [x64]
    os: [freebsd]

  '@rollup/rollup-linux-arm-gnueabihf@4.44.2':
    resolution: {integrity: sha512-+xmiDGGaSfIIOXMzkhJ++Oa0Gwvl9oXUeIiwarsdRXSe27HUIvjbSIpPxvnNsRebsNdUo7uAiQVgBD1hVriwSQ==}
    cpu: [arm]
    os: [linux]
    libc: [glibc]

  '@rollup/rollup-linux-arm-musleabihf@4.44.2':
    resolution: {integrity: sha512-bDHvhzOfORk3wt8yxIra8N4k/N0MnKInCW5OGZaeDYa/hMrdPaJzo7CSkjKZqX4JFUWjUGm88lI6QJLCM7lDrA==}
    cpu: [arm]
    os: [linux]
    libc: [musl]

  '@rollup/rollup-linux-arm64-gnu@4.44.2':
    resolution: {integrity: sha512-NMsDEsDiYghTbeZWEGnNi4F0hSbGnsuOG+VnNvxkKg0IGDvFh7UVpM/14mnMwxRxUf9AdAVJgHPvKXf6FpMB7A==}
    cpu: [arm64]
    os: [linux]
    libc: [glibc]

  '@rollup/rollup-linux-arm64-musl@4.44.2':
    resolution: {integrity: sha512-lb5bxXnxXglVq+7imxykIp5xMq+idehfl+wOgiiix0191av84OqbjUED+PRC5OA8eFJYj5xAGcpAZ0pF2MnW+A==}
    cpu: [arm64]
    os: [linux]
    libc: [musl]

  '@rollup/rollup-linux-loongarch64-gnu@4.44.2':
    resolution: {integrity: sha512-Yl5Rdpf9pIc4GW1PmkUGHdMtbx0fBLE1//SxDmuf3X0dUC57+zMepow2LK0V21661cjXdTn8hO2tXDdAWAqE5g==}
    cpu: [loong64]
    os: [linux]
    libc: [glibc]

  '@rollup/rollup-linux-powerpc64le-gnu@4.44.2':
    resolution: {integrity: sha512-03vUDH+w55s680YYryyr78jsO1RWU9ocRMaeV2vMniJJW/6HhoTBwyyiiTPVHNWLnhsnwcQ0oH3S9JSBEKuyqw==}
    cpu: [ppc64]
    os: [linux]
    libc: [glibc]

  '@rollup/rollup-linux-riscv64-gnu@4.44.2':
    resolution: {integrity: sha512-iYtAqBg5eEMG4dEfVlkqo05xMOk6y/JXIToRca2bAWuqjrJYJlx/I7+Z+4hSrsWU8GdJDFPL4ktV3dy4yBSrzg==}
    cpu: [riscv64]
    os: [linux]
    libc: [glibc]

  '@rollup/rollup-linux-riscv64-musl@4.44.2':
    resolution: {integrity: sha512-e6vEbgaaqz2yEHqtkPXa28fFuBGmUJ0N2dOJK8YUfijejInt9gfCSA7YDdJ4nYlv67JfP3+PSWFX4IVw/xRIPg==}
    cpu: [riscv64]
    os: [linux]
    libc: [musl]

  '@rollup/rollup-linux-s390x-gnu@4.44.2':
    resolution: {integrity: sha512-evFOtkmVdY3udE+0QKrV5wBx7bKI0iHz5yEVx5WqDJkxp9YQefy4Mpx3RajIVcM6o7jxTvVd/qpC1IXUhGc1Mw==}
    cpu: [s390x]
    os: [linux]
    libc: [glibc]

  '@rollup/rollup-linux-x64-gnu@4.44.2':
    resolution: {integrity: sha512-/bXb0bEsWMyEkIsUL2Yt5nFB5naLAwyOWMEviQfQY1x3l5WsLKgvZf66TM7UTfED6erckUVUJQ/jJ1FSpm3pRQ==}
    cpu: [x64]
    os: [linux]
    libc: [glibc]

  '@rollup/rollup-linux-x64-musl@4.44.2':
    resolution: {integrity: sha512-3D3OB1vSSBXmkGEZR27uiMRNiwN08/RVAcBKwhUYPaiZ8bcvdeEwWPvbnXvvXHY+A/7xluzcN+kaiOFNiOZwWg==}
    cpu: [x64]
    os: [linux]
    libc: [musl]

  '@rollup/rollup-win32-arm64-msvc@4.44.2':
    resolution: {integrity: sha512-VfU0fsMK+rwdK8mwODqYeM2hDrF2WiHaSmCBrS7gColkQft95/8tphyzv2EupVxn3iE0FI78wzffoULH1G+dkw==}
    cpu: [arm64]
    os: [win32]

  '@rollup/rollup-win32-ia32-msvc@4.44.2':
    resolution: {integrity: sha512-+qMUrkbUurpE6DVRjiJCNGZBGo9xM4Y0FXU5cjgudWqIBWbcLkjE3XprJUsOFgC6xjBClwVa9k6O3A7K3vxb5Q==}
    cpu: [ia32]
    os: [win32]

  '@rollup/rollup-win32-x64-msvc@4.44.2':
    resolution: {integrity: sha512-3+QZROYfJ25PDcxFF66UEk8jGWigHJeecZILvkPkyQN7oc5BvFo4YEXFkOs154j3FTMp9mn9Ky8RCOwastduEA==}
    cpu: [x64]
    os: [win32]

  '@tybys/wasm-util@0.9.0':
    resolution: {integrity: sha512-6+7nlbMVX/PVDCwaIQ8nTOPveOcFLSt8GcXdx8hD0bt39uWxYT88uXzqTd4fTvqta7oeUJqudepapKNt2DYJFw==}

  '@types/chai@5.2.2':
    resolution: {integrity: sha512-8kB30R7Hwqf40JPiKhVzodJs2Qc1ZJ5zuT3uzw5Hq/dhNCl3G3l83jfpdI1e20BP348+fV7VIL/+FxaXkqBmWg==}

  '@types/deep-eql@4.0.2':
    resolution: {integrity: sha512-c9h9dVVMigMPc4bwTvC5dxqtqJZwQPePsWjPlpSOnojbor6pGqdk541lfA7AqFQr5pB1BRdq0juY9db81BwyFw==}

  '@types/estree@1.0.8':
    resolution: {integrity: sha512-dWHzHa2WqEXI/O1E9OjrocMTKJl2mSrEolh1Iomrv6U+JuNwaHXsXx9bLu5gG7BUWFIN0skIQJQ/L1rIex4X6w==}

  '@types/node@24.0.10':
    resolution: {integrity: sha512-ENHwaH+JIRTDIEEbDK6QSQntAYGtbvdDXnMXnZaZ6k13Du1dPMmprkEHIL7ok2Wl2aZevetwTAb5S+7yIF+enA==}

  '@types/stylis@4.2.5':
    resolution: {integrity: sha512-1Xve+NMN7FWjY14vLoY5tL3BVEQ/n42YLwaqJIPYhotZ9uBHt87VceMwWQpzmdEt2TNXIorIFG+YeCUUW7RInw==}

  '@vitest/expect@3.2.4':
    resolution: {integrity: sha512-Io0yyORnB6sikFlt8QW5K7slY4OjqNX9jmJQ02QDda8lyM6B5oNgVWoSoKPac8/kgnCUzuHQKrSLtu/uOqqrig==}

  '@vitest/mocker@3.2.4':
    resolution: {integrity: sha512-46ryTE9RZO/rfDd7pEqFl7etuyzekzEhUbTW3BvmeO/BcCMEgq59BKhek3dXDWgAj4oMK6OZi+vRr1wPW6qjEQ==}
    peerDependencies:
      msw: ^2.4.9
      vite: ^5.0.0 || ^6.0.0 || ^7.0.0-0
    peerDependenciesMeta:
      msw:
        optional: true
      vite:
        optional: true

  '@vitest/pretty-format@3.2.4':
    resolution: {integrity: sha512-IVNZik8IVRJRTr9fxlitMKeJeXFFFN0JaB9PHPGQ8NKQbGpfjlTx9zO4RefN8gp7eqjNy8nyK3NZmBzOPeIxtA==}

  '@vitest/runner@3.2.4':
    resolution: {integrity: sha512-oukfKT9Mk41LreEW09vt45f8wx7DordoWUZMYdY/cyAk7w5TWkTRCNZYF7sX7n2wB7jyGAl74OxgwhPgKaqDMQ==}

  '@vitest/snapshot@3.2.4':
    resolution: {integrity: sha512-dEYtS7qQP2CjU27QBC5oUOxLE/v5eLkGqPE0ZKEIDGMs4vKWe7IjgLOeauHsR0D5YuuycGRO5oSRXnwnmA78fQ==}

  '@vitest/spy@3.2.4':
    resolution: {integrity: sha512-vAfasCOe6AIK70iP5UD11Ac4siNUNJ9i/9PZ3NKx07sG6sUxeag1LWdNrMWeKKYBLlzuK+Gn65Yd5nyL6ds+nw==}

  '@vitest/utils@3.2.4':
    resolution: {integrity: sha512-fB2V0JFrQSMsCo9HiSq3Ezpdv4iYaXRG1Sx8edX3MwxfyNn83mKiGzOcH+Fkxt4MHxr3y42fQi1oeAInqgX2QA==}

  ansi-escapes@4.3.2:
    resolution: {integrity: sha512-gKXj5ALrKWQLsYG9jlTRmR/xKluxHV+Z9QEwNIgCfM1/uwPMCuzVVnh5mwTd+OuBZcwSIMbqssNWRm1lE51QaQ==}
    engines: {node: '>=8'}

  ansi-regex@5.0.1:
    resolution: {integrity: sha512-quJQXlTSUGL2LH9SUXo8VwsY4soanhgo6LNSm84E1LBcE8s3O0wpdiRzyR9z/ZZJMlMWv37qOOb9pdJlMUEKFQ==}
    engines: {node: '>=8'}

  ansi-styles@4.3.0:
    resolution: {integrity: sha512-zbB9rCJAT1rbjiVDb2hqKFHNYLxgtk8NURxZ3IZwD3F6NtxbXZQCnnSi1Lkx+IDohdPlFp222wVALIheZJQSEg==}
    engines: {node: '>=8'}

  argparse@2.0.1:
    resolution: {integrity: sha512-8+9WqebbFzpX9OR+Wa6O29asIogeRMzcGtAINdpMHHyAg10f05aSFVBbcEqGf/PXw1EjAZ+q2/bEBg3DvurK3Q==}

  assertion-error@2.0.1:
    resolution: {integrity: sha512-Izi8RQcffqCeNVgFigKli1ssklIbpHnCYc6AknXGYoB6grJqyeby7jv12JUQgmTAnIDnbck1uxksT4dzN3PWBA==}
    engines: {node: '>=12'}

  asynckit@0.4.0:
    resolution: {integrity: sha512-Oei9OH4tRh0YqU3GxhX79dM/mwVgvbZJaSNaRk+bshkj0S5cfHcgYakreBjrHwatXKbz+IoIdYLxrKim2MjW0Q==}

  axios@1.8.4:
    resolution: {integrity: sha512-eBSYY4Y68NNlHbHBMdeDmKNtDgXWhQsJcGqzO3iLUM0GraQFSS9cVgPX5I9b3lbdFKyYoAEGAZF1DwhTaljNAw==}

  balanced-match@1.0.2:
    resolution: {integrity: sha512-3oSeUO0TMV67hN1AmbXsK4yaqU7tjiHlbxRDZOpH0KW9+CeX4bRAaX0Anxt0tx2MrpRpWwQaPwIlISEJhYU5Pw==}

  before-after-hook@4.0.0:
    resolution: {integrity: sha512-q6tR3RPqIB1pMiTRMFcZwuG5T8vwp+vUvEG0vuI6B+Rikh5BfPp2fQ82c925FOs+b0lcFQ8CFrL+KbilfZFhOQ==}

  brace-expansion@2.0.2:
    resolution: {integrity: sha512-Jt0vHyM+jmUBqojB7E1NIYadt0vI0Qxjxd2TErW94wDz+E2LAm5vKMXXwg6ZZBTHPuUlDgQHKXvjGBdfcF1ZDQ==}

  cac@6.7.14:
    resolution: {integrity: sha512-b6Ilus+c3RrdDk+JhLKUAQfzzgLEPy6wcXqS7f/xe1EETvsDP6GORG7SFuOs6cID5YkqchW/LXZbX5bc8j7ZcQ==}
    engines: {node: '>=8'}

  call-bind-apply-helpers@1.0.2:
    resolution: {integrity: sha512-Sp1ablJ0ivDkSzjcaJdxEunN5/XvksFJ2sMBFfq6x0ryhQV/2b/KwFe21cMpmHtPOSij8K99/wSfoEuTObmuMQ==}
    engines: {node: '>= 0.4'}

  camelize@1.0.1:
    resolution: {integrity: sha512-dU+Tx2fsypxTgtLoE36npi3UqcjSSMNYfkqgmoEhtZrraP5VWq0K7FkWVTYa8eMPtnU/G2txVsfdCJTn9uzpuQ==}

  chai@5.2.0:
    resolution: {integrity: sha512-mCuXncKXk5iCLhfhwTc0izo0gtEmpz5CtG2y8GiOINBlMVS6v8TMRc5TaLWKS6692m9+dVVfzgeVxR5UxWHTYw==}
    engines: {node: '>=12'}

  chardet@0.7.0:
    resolution: {integrity: sha512-mT8iDcrh03qDGRRmoA2hmBJnxpllMR+0/0qlzjqZES6NdiWDcZkCNAk4rPFZ9Q85r27unkiNNg8ZOiwZXBHwcA==}

  check-error@2.1.1:
    resolution: {integrity: sha512-OAlb+T7V4Op9OwdkjmguYRqncdlx5JiofwOAUkmTF+jNdHwzTaTs4sRAGpzLF3oOz5xAyDGrPgeIDFQmDOTiJw==}
    engines: {node: '>= 16'}

  cli-width@4.1.0:
    resolution: {integrity: sha512-ouuZd4/dm2Sw5Gmqy6bGyNNNe1qt9RpmxveLSO7KcgsTnU7RXfsw+/bukWGo1abgBiMAic068rclZsO4IWmmxQ==}
    engines: {node: '>= 12'}

  clipanion@4.0.0-rc.4:
    resolution: {integrity: sha512-CXkMQxU6s9GklO/1f714dkKBMu1lopS1WFF0B8o4AxPykR1hpozxSiUZ5ZUeBjfPgCWqbcNOtZVFhB8Lkfp1+Q==}
    peerDependencies:
      typanion: '*'

  color-convert@2.0.1:
    resolution: {integrity: sha512-RRECPsj7iu/xb5oKYcsFHSppFNnsj/52OVTRKb4zP5onXwVF3zVmmToNcOfGC+CRDpfK/U584fMg38ZHCaElKQ==}
    engines: {node: '>=7.0.0'}

  color-name@1.1.4:
    resolution: {integrity: sha512-dOy+3AuW3a2wNbZHIuMZpTcgjGuLU/uBL/ubcZF9OXbDo8ff4O8yVp5Bf0efS8uEoYo5q4Fx7dY9OgQGXgAsQA==}

  colorette@2.0.20:
    resolution: {integrity: sha512-IfEDxwoWIjkeXL1eXcDiow4UbKjhLdq6/EuSVR9GMN7KVH3r9gQ83e73hsz1Nd1T3ijd5xv1wcWRYO+D6kCI2w==}

  combined-stream@1.0.8:
    resolution: {integrity: sha512-FQN4MRfuJeHf7cBbBMJFXhKSDq+2kAArBlmRBvcvFE5BB1HZKXtSFASDhdlz9zOYwxh8lDdnvmMOe/+5cdoEdg==}
    engines: {node: '>= 0.8'}

  complex.js@2.4.2:
    resolution: {integrity: sha512-qtx7HRhPGSCBtGiST4/WGHuW+zeaND/6Ld+db6PbrulIB1i2Ev/2UPiqcmpQNPSyfBKraC0EOvOKCB5dGZKt3g==}

  css-color-keywords@1.0.0:
    resolution: {integrity: sha512-FyyrDHZKEjXDpNJYvVsV960FiqQyXc/LlYmsxl2BcdMb2WPx0OGRVgTg55rPSyLSNMqP52R9r8geSp7apN3Ofg==}
    engines: {node: '>=4'}

  css-to-react-native@3.2.0:
    resolution: {integrity: sha512-e8RKaLXMOFii+02mOlqwjbD00KSEKqblnpO9e++1aXS1fPQOpS1YoqdVHBqPjHNoxeF2mimzVqawm2KCbEdtHQ==}

  csstype@3.1.3:
    resolution: {integrity: sha512-M1uQkMl8rQK/szD0LNhtqxIPLpimGm8sOBwU7lLnCpSbTyY3yeU1Vc7l4KT5zT4s/yOxHH5O7tIuuLOCnLADRw==}

  debug@4.4.1:
    resolution: {integrity: sha512-KcKCqiftBJcZr++7ykoDIEwSa3XWowTfNPo92BYxjXiyYEVrUQh2aLyhxBCwww+heortUFxEJYcRzosstTEBYQ==}
    engines: {node: '>=6.0'}
    peerDependencies:
      supports-color: '*'
    peerDependenciesMeta:
      supports-color:
        optional: true

  decimal.js@10.5.0:
    resolution: {integrity: sha512-8vDa8Qxvr/+d94hSh5P3IJwI5t8/c0KsMp+g8bNw9cY2icONa5aPfvKeieW1WlG0WQYwwhJ7mjui2xtiePQSXw==}

  deep-eql@5.0.2:
    resolution: {integrity: sha512-h5k/5U50IJJFpzfL6nO9jaaumfjO/f2NjK/oYB2Djzm4p9L+3T9qWpZqZ2hAbLPuuYq9wrU08WQyBTL5GbPk5Q==}
    engines: {node: '>=6'}

  delayed-stream@1.0.0:
    resolution: {integrity: sha512-ZySD7Nf91aLB0RxL4KGrKHBXl7Eds1DAmEdcoVawXnLD7SDhpNgtuII2aAkg7a7QS41jxPSZ17p4VdGnMHk3MQ==}
    engines: {node: '>=0.4.0'}

  dunder-proto@1.0.1:
    resolution: {integrity: sha512-KIN/nDJBQRcXw0MLVhZE9iQHmG68qAVIBg9CqmUYjmQIhgij9U5MFvrqkUL5FbtyyzZuOeOt0zdeRe4UY7ct+A==}
    engines: {node: '>= 0.4'}

  emnapi@1.4.3:
    resolution: {integrity: sha512-qeLT07Xt4xNjlDJYtwtO664e44HXDaHnja7vWIy/g3xzZiNOcQh02gNblR6tkqnDzPPhc+dUeSYWbt6PoiYZKQ==}
    peerDependencies:
      node-addon-api: '>= 6.1.0'
    peerDependenciesMeta:
      node-addon-api:
        optional: true

  emoji-regex@8.0.0:
    resolution: {integrity: sha512-MSjYzcWNOA0ewAHpz0MxpYFvwg6yjy1NG3xteoqz644VCo/RPgnr1/GGt+ic3iJTzQ8Eu3TdM14SawnVUmGE6A==}

  enhanced-resolve@5.18.2:
    resolution: {integrity: sha512-6Jw4sE1maoRJo3q8MsSIn2onJFbLTOjY9hlx4DZXmOKvLRd1Ok2kXmAGXaafL2+ijsJZ1ClYbl/pmqr9+k4iUQ==}
    engines: {node: '>=10.13.0'}

  es-define-property@1.0.1:
    resolution: {integrity: sha512-e3nRfgfUZ4rNGL232gUgX06QNyyez04KdjFrF+LTRoOXmrOgFKDg4BCdsjW8EnT69eqdYGmRpJwiPVYNrCaW3g==}
    engines: {node: '>= 0.4'}

  es-errors@1.3.0:
    resolution: {integrity: sha512-Zf5H2Kxt2xjTvbJvP2ZWLEICxA6j+hAmMzIlypy4xcBg1vKVnx89Wy0GbS+kf5cwCVFFzdCFh2XSCFNULS6csw==}
    engines: {node: '>= 0.4'}

  es-module-lexer@1.7.0:
    resolution: {integrity: sha512-jEQoCwk8hyb2AZziIOLhDqpm5+2ww5uIE6lkO/6jcOCusfk6LhMHpXXfBLXTZ7Ydyt0j4VoUQv6uGNYbdW+kBA==}

  es-object-atoms@1.1.1:
    resolution: {integrity: sha512-FGgH2h8zKNim9ljj7dankFPcICIK9Cp5bm+c2gQSYePhpaG5+esrLODihIorn+Pe6FGJzWhXQotPv73jTaldXA==}
    engines: {node: '>= 0.4'}

  es-set-tostringtag@2.1.0:
    resolution: {integrity: sha512-j6vWzfrGVfyXxge+O0x5sh6cvxAog0a/4Rdd2K36zCMV5eJ+/+tOAngRO8cODMNWbVRdVlmGZQL2YS3yR8bIUA==}
    engines: {node: '>= 0.4'}

  esbuild@0.25.5:
    resolution: {integrity: sha512-P8OtKZRv/5J5hhz0cUAdu/cLuPIKXpQl1R9pZtvmHWQvrAUVd0UNIPT4IB4W3rNOqVO0rlqHmCIbSwxh/c9yUQ==}
    engines: {node: '>=18'}
    hasBin: true

  escape-latex@1.2.0:
    resolution: {integrity: sha512-nV5aVWW1K0wEiUIEdZ4erkGGH8mDxGyxSeqPzRNtWP7ataw+/olFObw7hujFWlVjNsaDFw5VZ5NzVSIqRgfTiw==}

  estree-walker@3.0.3:
    resolution: {integrity: sha512-7RUKfXgSMMkzt6ZuXmqapOurLGPPfgj6l9uRZ7lRGolvk0y2yocc35LdcxKC5PQZdn2DMqioAQ2NoWcrTKmm6g==}

  expect-type@1.2.2:
    resolution: {integrity: sha512-JhFGDVJ7tmDJItKhYgJCGLOWjuK9vPxiXoUFLwLDc99NlmklilbiQJwoctZtt13+xMw91MCk/REan6MWHqDjyA==}
    engines: {node: '>=12.0.0'}

  external-editor@3.1.0:
    resolution: {integrity: sha512-hMQ4CX1p1izmuLYyZqLMO/qGNw10wSv9QDCPfzXfyFrOaCSSoRfqE1Kf1s5an66J5JZC62NewG+mK49jOCtQew==}
    engines: {node: '>=4'}

  fast-content-type-parse@3.0.0:
    resolution: {integrity: sha512-ZvLdcY8P+N8mGQJahJV5G4U88CSvT1rP8ApL6uETe88MBXrBHAkZlSEySdUlyztF7ccb+Znos3TFqaepHxdhBg==}

  fdir@6.4.6:
    resolution: {integrity: sha512-hiFoqpyZcfNm1yc4u8oWCf9A2c4D3QjCrks3zmoVKVxpQRzmPNar1hUJcBG2RQHvEVGDN+Jm81ZheVLAQMK6+w==}
    peerDependencies:
      picomatch: ^3 || ^4
    peerDependenciesMeta:
      picomatch:
        optional: true

  find-up@7.0.0:
    resolution: {integrity: sha512-YyZM99iHrqLKjmt4LJDj58KI+fYyufRLBSYcqycxf//KpBk9FoewoGX0450m9nB44qrZnovzC2oeP5hUibxc/g==}
    engines: {node: '>=18'}

  follow-redirects@1.15.9:
    resolution: {integrity: sha512-gew4GsXizNgdoRyqmyfMHyAmXsZDk6mHkSxZFCzW9gwlbtOW44CDtYavM+y+72qD/Vq2l550kMF52DT8fOLJqQ==}
    engines: {node: '>=4.0'}
    peerDependencies:
      debug: '*'
    peerDependenciesMeta:
      debug:
        optional: true

  form-data@4.0.3:
    resolution: {integrity: sha512-qsITQPfmvMOSAdeyZ+12I1c+CKSstAFAwu+97zrnWAbIr5u8wfsExUzCesVLC8NgHuRUqNN4Zy6UPWUTRGslcA==}
    engines: {node: '>= 6'}

  fraction.js@5.2.2:
    resolution: {integrity: sha512-uXBDv5knpYmv/2gLzWQ5mBHGBRk9wcKTeWu6GLTUEQfjCxO09uM/mHDrojlL+Q1mVGIIFo149Gba7od1XPgSzQ==}
    engines: {node: '>= 12'}

  fsevents@2.3.3:
    resolution: {integrity: sha512-5xoDfX+fL7faATnagmWPpbFtwh/R77WmMMqqHGS65C3vvB0YHrgF+B1YmZ3441tMj5n63k0212XNoJwzlhffQw==}
    engines: {node: ^8.16.0 || ^10.6.0 || >=11.0.0}
    os: [darwin]

  function-bind@1.1.2:
    resolution: {integrity: sha512-7XHNxH7qX9xG5mIwxkhumTox/MIRNcOgDrxWsMt2pAr23WHp6MrRlN7FBSFpCpr+oVO0F744iUgR82nJMfG2SA==}

  get-intrinsic@1.3.0:
    resolution: {integrity: sha512-9fSjSaos/fRIVIp+xSJlE6lfwhES7LNtKaCBIamHsjr2na1BiABJPo0mOjjz8GJDURarmCPGqaiVg5mfjb98CQ==}
    engines: {node: '>= 0.4'}

  get-proto@1.0.1:
    resolution: {integrity: sha512-sTSfBjoXBp89JvIKIefqw7U2CCebsc74kiY6awiGogKtoSGbgjYE/G/+l9sF3MWFPNc9IcoOC4ODfKHfxFmp0g==}
    engines: {node: '>= 0.4'}

  gopd@1.2.0:
    resolution: {integrity: sha512-ZUKRh6/kUFoAiTAtTYPZJ3hw9wNxx+BIBOijnlG9PnrJsCcSjs1wyyD6vJpaYtgnzDrKYRSqf3OO6Rfa93xsRg==}
    engines: {node: '>= 0.4'}

  graceful-fs@4.2.11:
    resolution: {integrity: sha512-RbJ5/jmFcNNCcDV5o9eTnBLJ/HszWV0P73bc+Ff4nS/rJj+YaS6IGyiOL0VoBYX+l1Wrl3k63h/KrH+nhJ0XvQ==}

  has-symbols@1.1.0:
    resolution: {integrity: sha512-1cDNdwJ2Jaohmb3sg4OmKaMBwuC48sYni5HUw2DvsC8LjGTLK9h+eb1X6RyuOHe4hT0ULCW68iomhjUoKUqlPQ==}
    engines: {node: '>= 0.4'}

  has-tostringtag@1.0.2:
    resolution: {integrity: sha512-NqADB8VjPFLM2V0VvHUewwwsw0ZWBaIdgo+ieHtK3hasLz4qeCRjYcqfB6AQrBggRKppKF8L52/VqdVsO47Dlw==}
    engines: {node: '>= 0.4'}

  hasown@2.0.2:
    resolution: {integrity: sha512-0hJU9SCPvmMzIBdZFqNPXWa6dqh7WdH0cII9y+CyS8rG3nL48Bclra9HmKhVVUHyPWNH5Y7xDwAB7bfgSjkUMQ==}
    engines: {node: '>= 0.4'}

  iconv-lite@0.4.24:
    resolution: {integrity: sha512-v3MXnZAcvnywkTUEZomIActle7RXXeedOR31wwl7VlyoXO4Qi9arvSenNQWne1TcRwhCL1HwLI21bEqdpj8/rA==}
    engines: {node: '>=0.10.0'}

  ipaddr.js@2.2.0:
    resolution: {integrity: sha512-Ag3wB2o37wslZS19hZqorUnrnzSkpOVy+IiiDEiTqNubEYpYuHWIf6K4psgN2ZWKExS4xhVCrRVfb/wfW8fWJA==}
    engines: {node: '>= 10'}

  is-fullwidth-code-point@3.0.0:
    resolution: {integrity: sha512-zymm5+u+sCsSWyD9qNaejV3DFvhCKclKdizYaJUuHA83RLjb7nSuGnddCHGv0hk+KY7BMAlsWeK4Ueg6EV6XQg==}
    engines: {node: '>=8'}

  javascript-natural-sort@0.7.1:
    resolution: {integrity: sha512-nO6jcEfZWQXDhOiBtG2KvKyEptz7RVbpGP4vTD2hLBdmNQSsCiicO2Ioinv6UI4y9ukqnBpy+XZ9H6uLNgJTlw==}

  js-tokens@9.0.1:
    resolution: {integrity: sha512-mxa9E9ITFOt0ban3j6L5MpjwegGz6lBQmM1IJkWeBZGcMxto50+eWdjC/52xDbS2vy0k7vIMK0Fe2wfL9OQSpQ==}

  js-yaml@4.1.0:
    resolution: {integrity: sha512-wpxZs9NoxZaJESJGIZTyDEaYpl0FKSA+FB9aJiyemKhMwkxQg63h4T1KJgUGHpTqPDNRcmmYLugrRjJlBtWvRA==}
    hasBin: true

  locate-path@7.2.0:
    resolution: {integrity: sha512-gvVijfZvn7R+2qyPX8mAuKcFGDf6Nc61GdvGafQsHL0sBIxfKzA+usWn4GFC/bk+QdwPUD4kWFJLhElipq+0VA==}
    engines: {node: ^12.20.0 || ^14.13.1 || >=16.0.0}

  lodash-es@4.17.21:
    resolution: {integrity: sha512-mKnC+QJ9pWVzv+C4/U3rRsHapFfHvQFoFB92e52xeyGMcX6/OlIl78je1u8vePzYZSkkogMPJ2yjxxsb89cxyw==}

  loupe@3.1.4:
    resolution: {integrity: sha512-wJzkKwJrheKtknCOKNEtDK4iqg/MxmZheEMtSTYvnzRdEYaZzmgH976nenp8WdJRdx5Vc1X/9MO0Oszl6ezeXg==}

  magic-string@0.30.17:
    resolution: {integrity: sha512-sNPKHvyjVf7gyjwS4xGTaW/mCnF8wnjtifKBEhxfZ7E/S8tQ0rssrwGNn6q8JH/ohItJfSQp9mBtQYuTlH5QnA==}

  math-intrinsics@1.1.0:
    resolution: {integrity: sha512-/IXtbwEk5HTPyEwyKX6hGkYXxM9nbj64B+ilVJnC/R6B0pH5G4V3b0pVbL7DBj4tkhBAppbQUlf6F6Xl9LHu1g==}
    engines: {node: '>= 0.4'}

  mathjs@14.4.0:
    resolution: {integrity: sha512-CpoYDhNENefjIG9wU9epr+0pBHzlaySfpWcblZdAf5qXik/j/U8eSmx/oNbmXO0F5PyfwPGVD/wK4VWsTho1SA==}
    engines: {node: '>= 18'}
    hasBin: true

  mime-db@1.52.0:
    resolution: {integrity: sha512-sPU4uV7dYlvtWJxwwxHD0PuihVNiE7TyAbQ5SWxDCB9mUYvOgroQOwYQQOKPJ8CIbE+1ETVlOoK1UC2nU3gYvg==}
    engines: {node: '>= 0.6'}

  mime-types@2.1.35:
    resolution: {integrity: sha512-ZDY+bPm5zTTF+YpCrAU9nK0UgICYPT0QtT1NZWFv4s++TNkcgVaT0g6+4R2uI4MjQjzysHB1zxuWL50hzaeXiw==}
    engines: {node: '>= 0.6'}

  minimatch@10.0.1:
    resolution: {integrity: sha512-ethXTt3SGGR+95gudmqJ1eNhRO7eGEGIgYA9vnPatK4/etz2MEVDno5GMCibdMTuBMyElzIlgxMna3K94XDIDQ==}
    engines: {node: 20 || >=22}

  ms@2.1.3:
    resolution: {integrity: sha512-6FlzubTLZG3J2a/NVCAleEhjzq5oxgHyaCU9yYXvcLsvoVaHJq/s5xXI6/XXP6tz7R9xAOtHnSO/tXtF3WRTlA==}

  mute-stream@2.0.0:
    resolution: {integrity: sha512-WWdIxpyjEn+FhQJQQv9aQAYlHoNVdzIzUySNV1gHUPDSdZJ3yZn7pAAbQcV7B56Mvu881q9FZV+0Vx2xC44VWA==}
    engines: {node: ^18.17.0 || >=20.5.0}

  nanoid@3.3.11:
    resolution: {integrity: sha512-N8SpfPUnUp1bK+PMYW8qSWdl9U+wwNWI4QKxOYDy9JAro3WMX7p2OeVRF9v+347pnakNevPmiHhNmZ2HbFA76w==}
    engines: {node: ^10 || ^12 || ^13.7 || ^14 || >=15.0.1}
    hasBin: true

  napi-postinstall@0.3.0:
    resolution: {integrity: sha512-M7NqKyhODKV1gRLdkwE7pDsZP2/SC2a2vHkOYh9MCpKMbWVfyVfUw5MaH83Fv6XMjxr5jryUp3IDDL9rlxsTeA==}
    engines: {node: ^12.20.0 || ^14.18.0 || >=16.0.0}
    hasBin: true

  os-tmpdir@1.0.2:
    resolution: {integrity: sha512-D2FR03Vir7FIu45XBY20mTb+/ZSWB00sjU9jdQXt83gDrI4Ztz5Fs7/yy74g2N5SVQY4xY1qDr4rNddwYRVX0g==}
    engines: {node: '>=0.10.0'}

  p-limit@4.0.0:
    resolution: {integrity: sha512-5b0R4txpzjPWVw/cXXUResoD4hb6U/x9BH08L7nw+GN1sezDzPdxeRvpc9c433fZhBan/wusjbCsqwqm4EIBIQ==}
    engines: {node: ^12.20.0 || ^14.13.1 || >=16.0.0}

  p-locate@6.0.0:
    resolution: {integrity: sha512-wPrq66Llhl7/4AGC6I+cqxT07LhXvWL08LNXz1fENOw0Ap4sRZZ/gZpTTJ5jpurzzzfS2W/Ge9BY3LgLjCShcw==}
    engines: {node: ^12.20.0 || ^14.13.1 || >=16.0.0}

  path-exists@5.0.0:
    resolution: {integrity: sha512-RjhtfwJOxzcFmNOi6ltcbcu4Iu+FL3zEj83dk4kAS+fVpTxXLO1b38RvJgT/0QwvV/L3aY9TAnyv0EOqW4GoMQ==}
    engines: {node: ^12.20.0 || ^14.13.1 || >=16.0.0}

  pathe@2.0.3:
    resolution: {integrity: sha512-WUjGcAqP1gQacoQe+OBJsFA7Ld4DyXuUIjZ5cc75cLHvJ7dtNsTugphxIADwspS+AraAUePCKrSVtPLFj/F88w==}

  pathval@2.0.1:
    resolution: {integrity: sha512-//nshmD55c46FuFw26xV/xFAaB5HF9Xdap7HJBBnrKdAd6/GxDBaNA1870O79+9ueg61cZLSVc+OaFlfmObYVQ==}
    engines: {node: '>= 14.16'}

  picocolors@1.1.1:
    resolution: {integrity: sha512-xceH2snhtb5M9liqDsmEw56le376mTZkEX/jEb/RxNFyegNul7eNslCXP9FDj/Lcu0X8KEyMceP2ntpaHrDEVA==}

  picomatch@4.0.2:
    resolution: {integrity: sha512-M7BAV6Rlcy5u+m6oPhAPFgJTzAioX/6B0DxyvDlo9l8+T3nLKbrczg2WLUyzd45L8RqfUMyGPzekbMvX2Ldkwg==}
    engines: {node: '>=12'}

  postcss-value-parser@4.2.0:
    resolution: {integrity: sha512-1NNCs6uurfkVbeXG4S8JFT9t19m45ICnif8zWLd5oPSZ50QnwMfK+H3jv408d4jw/7Bttv5axS5IiHoLaVNHeQ==}

  postcss@8.4.49:
    resolution: {integrity: sha512-OCVPnIObs4N29kxTjzLfUryOkvZEq+pf8jTF0lg8E7uETuWHA+v7j3c/xJmiqpX450191LlmZfUKkXxkTry7nA==}
    engines: {node: ^10 || ^12 || >=14}

  postcss@8.5.3:
    resolution: {integrity: sha512-dle9A3yYxlBSrt8Fu+IpjGT8SY8hN0mlaA6GY8t0P5PjIOZemULz/E2Bnm/2dcUOena75OTNkHI76uZBNUUq3A==}
    engines: {node: ^10 || ^12 || >=14}

  postcss@8.5.6:
    resolution: {integrity: sha512-3Ybi1tAuwAP9s0r1UQ2J4n5Y0G05bJkpUIO0/bI9MhwmD70S5aTWbXGBwxHrelT+XM1k6dM0pk+SwNkpTRN7Pg==}
    engines: {node: ^10 || ^12 || >=14}

  prettier-plugin-pkg@0.21.1:
    resolution: {integrity: sha512-f9qlj08joTh+x4UAQvL0UdhLf+LyJyBN9CBEnH7Ip1hitcc52vfkZEH5I7PsRFyDu/bm4d94GaJ7mfeLmFEsfg==}
    engines: {node: ^14.18.0 || >=16.0.0}
    peerDependencies:
      prettier: ^3.0.3

  prettier@3.6.2:
    resolution: {integrity: sha512-I7AIg5boAr5R0FFtJ6rCfD+LFsWHp81dolrFD8S79U9tb8Az2nGrJncnMSnys+bpQJfRUzqs9hnA81OAA3hCuQ==}
    engines: {node: '>=14'}
    hasBin: true

  proxy-from-env@1.1.0:
    resolution: {integrity: sha512-D+zkORCbA9f1tdWRK0RaCR3GPv50cMxcrz4X8k5LTSUD1Dkw47mKJEZQNunItRTkWwgtaUSo1RVFRIG9ZXiFYg==}

  react-dom@19.1.0:
    resolution: {integrity: sha512-Xs1hdnE+DyKgeHJeJznQmYMIBG3TKIHJJT95Q58nHLSrElKlGQqDTR2HQ9fx5CN/Gk6Vh/kupBTDLU11/nDk/g==}
    peerDependencies:
      react: ^19.1.0

  react@19.1.0:
    resolution: {integrity: sha512-FS+XFBNvn3GTAWq26joslQgWNoFu08F4kl0J4CgdNKADkdSGXQyTCnKteIAJy96Br6YbpEU1LSzV5dYtjMkMDg==}
    engines: {node: '>=0.10.0'}

  rollup@4.44.2:
    resolution: {integrity: sha512-PVoapzTwSEcelaWGth3uR66u7ZRo6qhPHc0f2uRO9fX6XDVNrIiGYS0Pj9+R8yIIYSD/mCx2b16Ws9itljKSPg==}
    engines: {node: '>=18.0.0', npm: '>=8.0.0'}
    hasBin: true

  safer-buffer@2.1.2:
    resolution: {integrity: sha512-YZo3K82SD7Riyi0E1EQPojLz7kpepnSQI9IyPbHHg1XXXevb5dJI7tpyN2ADxGcQbHG7vcyRHk0cbwqcQriUtg==}

  scheduler@0.26.0:
    resolution: {integrity: sha512-NlHwttCI/l5gCPR3D1nNXtWABUmBwvZpEQiD4IXSbIDq8BzLIK/7Ir5gTFSGZDUu37K5cMNp0hFtzO38sC7gWA==}

  seedrandom@3.0.5:
    resolution: {integrity: sha512-8OwmbklUNzwezjGInmZ+2clQmExQPvomqjL7LFqOYqtmuxRgQYqOD3mHaU+MvZn5FLUeVxVfQjwLZW/n/JFuqg==}

  semver@7.7.2:
    resolution: {integrity: sha512-RF0Fw+rO5AMf9MAyaRXI4AV0Ulj5lMHqVxxdSgiVbixSCXoEmmX/jk0CuJw4+3SqroYO9VoUh+HcuJivvtJemA==}
    engines: {node: '>=10'}
    hasBin: true

  shallowequal@1.1.0:
    resolution: {integrity: sha512-y0m1JoUZSlPAjXVtPPW70aZWfIL/dSP7AFkRnniLCrK/8MDKog3TySTBmckD+RObVxH0v4Tox67+F14PdED2oQ==}

  siginfo@2.0.0:
    resolution: {integrity: sha512-ybx0WO1/8bSBLEWXZvEd7gMW3Sn3JFlW3TvX1nREbDLRNQNaeNN8WK0meBwPdAaOI7TtRRRJn/Es1zhrrCHu7g==}

  signal-exit@4.1.0:
    resolution: {integrity: sha512-bzyZ1e88w9O1iNJbKnOlvYTrWPDl46O1bG0D3XInv+9tkPrxrN8jUUTiFlDkkmKWgn1M6CfIA13SuGqOa9Korw==}
    engines: {node: '>=14'}

  source-map-js@1.2.1:
    resolution: {integrity: sha512-UXWMKhLOwVKb728IUtQPXxfYU+usdybtUrK/8uGE8CQMvrhOpwvzDBwj0QhSL7MQc7vIsISBG8VQ8+IDQxpfQA==}
    engines: {node: '>=0.10.0'}

  stackback@0.0.2:
    resolution: {integrity: sha512-1XMJE5fQo1jGH6Y/7ebnwPOBEkIEnT4QF32d5R1+VXdXveM0IBMJt8zfaxX1P3QhVwrYe+576+jkANtSS2mBbw==}

  std-env@3.9.0:
    resolution: {integrity: sha512-UGvjygr6F6tpH7o2qyqR6QYpwraIjKSdtzyBdyytFOHmPZY917kwdwLG0RbOjWOnKmnm3PeHjaoLLMie7kPLQw==}

  string-width@4.2.3:
    resolution: {integrity: sha512-wKyQRQpjJ0sIp62ErSZdGsjMJWsap5oRNihHhu6G7JVO/9jIB6UyevL+tXuOqrng8j/cxKTWyWUwvSTriiZz/g==}
    engines: {node: '>=8'}

  strip-ansi@6.0.1:
    resolution: {integrity: sha512-Y38VPSHcqkFrCpFnQ9vuSXmquuv5oXOKpGeT6aGrr3o3Gc9AlVa6JBfUSOCnbxGGZF+/0ooI7KrPuUSztUdU5A==}
    engines: {node: '>=8'}

  strip-literal@3.0.0:
    resolution: {integrity: sha512-TcccoMhJOM3OebGhSBEmp3UZ2SfDMZUEBdRA/9ynfLi8yYajyWX3JiXArcJt4Umh4vISpspkQIY8ZZoCqjbviA==}

  styled-components@6.1.17:
    resolution: {integrity: sha512-97D7DwWanI7nN24v0D4SvbfjLE9656umNSJZkBkDIWL37aZqG/wRQ+Y9pWtXyBIM/NSfcBzHLErEsqHmJNSVUg==}
    engines: {node: '>= 16'}
    peerDependencies:
      react: '>= 16.8.0'
      react-dom: '>= 16.8.0'

  stylis@4.3.2:
    resolution: {integrity: sha512-bhtUjWd/z6ltJiQwg0dUfxEJ+W+jdqQd8TbWLWyeIJHlnsqmGLRFFd8e5mA0AZi/zx90smXRlN66YMTcaSFifg==}

  tapable@2.2.2:
    resolution: {integrity: sha512-Re10+NauLTMCudc7T5WLFLAwDhQ0JWdrMK+9B2M8zR5hRExKmsRDCBA7/aV/pNJFltmBFO5BAMlQFi/vq3nKOg==}
    engines: {node: '>=6'}

  tiny-emitter@2.1.0:
    resolution: {integrity: sha512-NB6Dk1A9xgQPMoGqC5CVXn123gWyte215ONT5Pp5a0yt4nlEoO1ZWeCwpncaekPHXO60i47ihFnZPiRPjRMq4Q==}

  tinybench@2.9.0:
    resolution: {integrity: sha512-0+DUvqWMValLmha6lr4kD8iAMK1HzV0/aKnCtWb9v9641TnP/MFb7Pc2bxoxQjTXAErryXVgUOfv2YqNllqGeg==}

  tinyexec@0.3.2:
    resolution: {integrity: sha512-KQQR9yN7R5+OSwaK0XQoj22pwHoTlgYqmUscPYoknOoWCWfj/5/ABTMRi69FrKU5ffPVh5QcFikpWJI/P1ocHA==}

  tinyglobby@0.2.14:
    resolution: {integrity: sha512-tX5e7OM1HnYr2+a2C/4V0htOcSQcoSTH9KgJnVvNm5zm/cyEWKJ7j7YutsH9CxMdtOkkLFy2AHrMci9IM8IPZQ==}
    engines: {node: '>=12.0.0'}

  tinypool@1.1.1:
    resolution: {integrity: sha512-Zba82s87IFq9A9XmjiX5uZA/ARWDrB03OHlq+Vw1fSdt0I+4/Kutwy8BP4Y/y/aORMo61FQ0vIb5j44vSo5Pkg==}
    engines: {node: ^18.0.0 || >=20.0.0}

  tinyrainbow@2.0.0:
    resolution: {integrity: sha512-op4nsTR47R6p0vMUUoYl/a+ljLFVtlfaXkLQmqfLR1qHma1h/ysYk4hEXZ880bf2CYgTskvTa/e196Vd5dDQXw==}
    engines: {node: '>=14.0.0'}

  tinyspy@4.0.3:
    resolution: {integrity: sha512-t2T/WLB2WRgZ9EpE4jgPJ9w+i66UZfDc8wHh0xrwiRNN+UwH98GIJkTeZqX9rg0i0ptwzqW+uYeIF0T4F8LR7A==}
    engines: {node: '>=14.0.0'}

  tmp@0.0.33:
    resolution: {integrity: sha512-jRCJlojKnZ3addtTOjdIqoRuPEKBvNXcGYqzO6zWZX8KfKEpnGY5jfggJQ3EjKuu8D4bJRr0y+cYJFmYbImXGw==}
    engines: {node: '>=0.6.0'}

  tslib@2.6.2:
    resolution: {integrity: sha512-AEYxH93jGFPn/a2iVAwW87VuUIkR1FVUKB77NwMF7nBTDkDrrT/Hpt/IrCJ0QXhW27jTBDcf5ZY7w6RiqTMw2Q==}

  tslib@2.8.1:
    resolution: {integrity: sha512-oJFu94HQb+KVduSUQL7wnpmqnfmLsOA/nAh6b6EH0wCEoK0/mPeXU6c3wKDV83MkOuHPRHtSXKKU99IBazS/2w==}

  typanion@3.14.0:
    resolution: {integrity: sha512-ZW/lVMRabETuYCd9O9ZvMhAh8GslSqaUjxmK/JLPCh6l73CvLBiuXswj/+7LdnWOgYsQ130FqLzFz5aGT4I3Ug==}

  type-fest@0.21.3:
    resolution: {integrity: sha512-t0rzBq87m3fVcduHDUFhKmyyX+9eo6WQjZvf51Ea/M0Q7+T374Jp1aUiyUl0GKxp8M/OETVHSDvmkyPgvX+X2w==}
    engines: {node: '>=10'}

  typed-function@4.2.1:
    resolution: {integrity: sha512-EGjWssW7Tsk4DGfE+5yluuljS1OGYWiI1J6e8puZz9nTMM51Oug8CD5Zo4gWMsOhq5BI+1bF+rWTm4Vbj3ivRA==}
    engines: {node: '>= 18'}

  typescript@5.8.3:
    resolution: {integrity: sha512-p1diW6TqL9L07nNxvRMM7hMMw4c5XOo/1ibL4aAIGmSAt9slTE1Xgw5KWuof2uTOvCg9BY7ZRi+GaF+7sfgPeQ==}
    engines: {node: '>=14.17'}
    hasBin: true

  undici-types@7.8.0:
    resolution: {integrity: sha512-9UJ2xGDvQ43tYyVMpuHlsgApydB8ZKfVYTsLDhXkFL/6gfkp+U8xTGdh8pMJv1SpZna0zxG1DwsKZsreLbXBxw==}

  unicorn-magic@0.1.0:
    resolution: {integrity: sha512-lRfVq8fE8gz6QMBuDM6a+LO3IAzTi05H6gCVaUpir2E1Rwpo4ZUog45KpNXKC/Mn3Yb9UDuHumeFTo9iV/D9FQ==}
    engines: {node: '>=18'}

  universal-user-agent@7.0.3:
    resolution: {integrity: sha512-TmnEAEAsBJVZM/AADELsK76llnwcf9vMKuPz8JflO1frO8Lchitr0fNaN9d+Ap0BjKtqWqd/J17qeDnXh8CL2A==}

  vite-node@3.2.4:
    resolution: {integrity: sha512-EbKSKh+bh1E1IFxeO0pg1n4dvoOTt0UDiXMd/qn++r98+jPO1xtJilvXldeuQ8giIB5IkpjCgMleHMNEsGH6pg==}
    engines: {node: ^18.0.0 || ^20.0.0 || >=22.0.0}
    hasBin: true

  vite@7.0.2:
    resolution: {integrity: sha512-hxdyZDY1CM6SNpKI4w4lcUc3Mtkd9ej4ECWVHSMrOdSinVc2zYOAppHeGc/hzmRo3pxM5blMzkuWHOJA/3NiFw==}
    engines: {node: ^20.19.0 || >=22.12.0}
    hasBin: true
    peerDependencies:
      '@types/node': ^20.19.0 || >=22.12.0
      jiti: '>=1.21.0'
      less: ^4.0.0
      lightningcss: ^1.21.0
      sass: ^1.70.0
      sass-embedded: ^1.70.0
      stylus: '>=0.54.8'
      sugarss: ^5.0.0
      terser: ^5.16.0
      tsx: ^4.8.1
      yaml: ^2.4.2
    peerDependenciesMeta:
      '@types/node':
        optional: true
      jiti:
        optional: true
      less:
        optional: true
      lightningcss:
        optional: true
      sass:
        optional: true
      sass-embedded:
        optional: true
      stylus:
        optional: true
      sugarss:
        optional: true
      terser:
        optional: true
      tsx:
        optional: true
      yaml:
        optional: true

  vitest@3.2.4:
    resolution: {integrity: sha512-LUCP5ev3GURDysTWiP47wRRUpLKMOfPh+yKTx3kVIEiu5KOMeqzpnYNsKyOoVrULivR8tLcks4+lga33Whn90A==}
    engines: {node: ^18.0.0 || ^20.0.0 || >=22.0.0}
    hasBin: true
    peerDependencies:
      '@edge-runtime/vm': '*'
      '@types/debug': ^4.1.12
      '@types/node': ^18.0.0 || ^20.0.0 || >=22.0.0
      '@vitest/browser': 3.2.4
      '@vitest/ui': 3.2.4
      happy-dom: '*'
      jsdom: '*'
    peerDependenciesMeta:
      '@edge-runtime/vm':
        optional: true
      '@types/debug':
        optional: true
      '@types/node':
        optional: true
      '@vitest/browser':
        optional: true
      '@vitest/ui':
        optional: true
      happy-dom:
        optional: true
      jsdom:
        optional: true

  wasm-sjlj@1.0.6:
    resolution: {integrity: sha512-pjaKtLJejlWm6+okPV2X1A6nIsRDD4qeK97eCh8DP8KXi3Nzn/HY01vpHhZHlhDri12eZqipjm8HhdTVw+ATxw==}

  why-is-node-running@2.3.0:
    resolution: {integrity: sha512-hUrmaWBdVDcxvYqnyh09zunKzROWjbZTiNy8dBEjkS7ehEDQibXJ7XvlmtbwuTclUiIyN+CyXQD4Vmko8fNm8w==}
    engines: {node: '>=8'}
    hasBin: true

  wrap-ansi@6.2.0:
    resolution: {integrity: sha512-r6lPcBGxZXlIcymEu7InxDMhdW0KDxpLgoFLcguasxCaJ/SOIZwINatK9KY/tf+ZrlywOKU0UDj3ATXUBfxJXA==}
    engines: {node: '>=8'}

  yocto-queue@1.2.1:
    resolution: {integrity: sha512-AyeEbWOu/TAXdxlV9wmGcR0+yh2j3vYPGOECcIj2S7MkrLyC7ne+oye2BKTItt0ii2PHk4cDy+95+LshzbXnGg==}
    engines: {node: '>=12.20'}

  yoctocolors-cjs@2.1.2:
    resolution: {integrity: sha512-cYVsTjKl8b+FrnidjibDWskAv7UKOfcwaVZdp/it9n1s9fU3IkgDbhdIRKCW4JDsAlECJY0ytoVPT3sK6kideA==}
    engines: {node: '>=18'}

snapshots:

  '@babel/runtime@7.27.6': {}

  '@emnapi/core@1.4.3':
    dependencies:
      '@emnapi/wasi-threads': 1.0.2
      tslib: 2.8.1

  '@emnapi/runtime@1.4.3':
    dependencies:
      tslib: 2.8.1

  '@emnapi/wasi-threads@1.0.2':
    dependencies:
      tslib: 2.8.1

  '@emotion/is-prop-valid@1.2.2':
    dependencies:
      '@emotion/memoize': 0.8.1

  '@emotion/memoize@0.8.1': {}

  '@emotion/unitless@0.8.1': {}

  '@esbuild/aix-ppc64@0.25.5':
    optional: true

  '@esbuild/android-arm64@0.25.5':
    optional: true

  '@esbuild/android-arm@0.25.5':
    optional: true

  '@esbuild/android-x64@0.25.5':
    optional: true

  '@esbuild/darwin-arm64@0.25.5':
    optional: true

  '@esbuild/darwin-x64@0.25.5':
    optional: true

  '@esbuild/freebsd-arm64@0.25.5':
    optional: true

  '@esbuild/freebsd-x64@0.25.5':
    optional: true

  '@esbuild/linux-arm64@0.25.5':
    optional: true

  '@esbuild/linux-arm@0.25.5':
    optional: true

  '@esbuild/linux-ia32@0.25.5':
    optional: true

  '@esbuild/linux-loong64@0.25.5':
    optional: true

  '@esbuild/linux-mips64el@0.25.5':
    optional: true

  '@esbuild/linux-ppc64@0.25.5':
    optional: true

  '@esbuild/linux-riscv64@0.25.5':
    optional: true

  '@esbuild/linux-s390x@0.25.5':
    optional: true

  '@esbuild/linux-x64@0.25.5':
    optional: true

  '@esbuild/netbsd-arm64@0.25.5':
    optional: true

  '@esbuild/netbsd-x64@0.25.5':
    optional: true

  '@esbuild/openbsd-arm64@0.25.5':
    optional: true

  '@esbuild/openbsd-x64@0.25.5':
    optional: true

  '@esbuild/sunos-x64@0.25.5':
    optional: true

  '@esbuild/win32-arm64@0.25.5':
    optional: true

  '@esbuild/win32-ia32@0.25.5':
    optional: true

  '@esbuild/win32-x64@0.25.5':
    optional: true

  '@inquirer/checkbox@4.1.9(@types/node@24.0.10)':
    dependencies:
      '@inquirer/core': 10.1.14(@types/node@24.0.10)
      '@inquirer/figures': 1.0.12
      '@inquirer/type': 3.0.7(@types/node@24.0.10)
      ansi-escapes: 4.3.2
      yoctocolors-cjs: 2.1.2
    optionalDependencies:
      '@types/node': 24.0.10

  '@inquirer/confirm@5.1.13(@types/node@24.0.10)':
    dependencies:
      '@inquirer/core': 10.1.14(@types/node@24.0.10)
      '@inquirer/type': 3.0.7(@types/node@24.0.10)
    optionalDependencies:
      '@types/node': 24.0.10

  '@inquirer/core@10.1.14(@types/node@24.0.10)':
    dependencies:
      '@inquirer/figures': 1.0.12
      '@inquirer/type': 3.0.7(@types/node@24.0.10)
      ansi-escapes: 4.3.2
      cli-width: 4.1.0
      mute-stream: 2.0.0
      signal-exit: 4.1.0
      wrap-ansi: 6.2.0
      yoctocolors-cjs: 2.1.2
    optionalDependencies:
      '@types/node': 24.0.10

  '@inquirer/editor@4.2.14(@types/node@24.0.10)':
    dependencies:
      '@inquirer/core': 10.1.14(@types/node@24.0.10)
      '@inquirer/type': 3.0.7(@types/node@24.0.10)
      external-editor: 3.1.0
    optionalDependencies:
      '@types/node': 24.0.10

  '@inquirer/expand@4.0.16(@types/node@24.0.10)':
    dependencies:
      '@inquirer/core': 10.1.14(@types/node@24.0.10)
      '@inquirer/type': 3.0.7(@types/node@24.0.10)
      yoctocolors-cjs: 2.1.2
    optionalDependencies:
      '@types/node': 24.0.10

  '@inquirer/figures@1.0.12': {}

  '@inquirer/input@4.2.0(@types/node@24.0.10)':
    dependencies:
      '@inquirer/core': 10.1.14(@types/node@24.0.10)
      '@inquirer/type': 3.0.7(@types/node@24.0.10)
    optionalDependencies:
      '@types/node': 24.0.10

  '@inquirer/number@3.0.16(@types/node@24.0.10)':
    dependencies:
      '@inquirer/core': 10.1.14(@types/node@24.0.10)
      '@inquirer/type': 3.0.7(@types/node@24.0.10)
    optionalDependencies:
      '@types/node': 24.0.10

  '@inquirer/password@4.0.16(@types/node@24.0.10)':
    dependencies:
      '@inquirer/core': 10.1.14(@types/node@24.0.10)
      '@inquirer/type': 3.0.7(@types/node@24.0.10)
      ansi-escapes: 4.3.2
    optionalDependencies:
      '@types/node': 24.0.10

  '@inquirer/prompts@7.6.0(@types/node@24.0.10)':
    dependencies:
      '@inquirer/checkbox': 4.1.9(@types/node@24.0.10)
      '@inquirer/confirm': 5.1.13(@types/node@24.0.10)
      '@inquirer/editor': 4.2.14(@types/node@24.0.10)
      '@inquirer/expand': 4.0.16(@types/node@24.0.10)
      '@inquirer/input': 4.2.0(@types/node@24.0.10)
      '@inquirer/number': 3.0.16(@types/node@24.0.10)
      '@inquirer/password': 4.0.16(@types/node@24.0.10)
      '@inquirer/rawlist': 4.1.4(@types/node@24.0.10)
      '@inquirer/search': 3.0.16(@types/node@24.0.10)
      '@inquirer/select': 4.2.4(@types/node@24.0.10)
    optionalDependencies:
      '@types/node': 24.0.10

  '@inquirer/rawlist@4.1.4(@types/node@24.0.10)':
    dependencies:
      '@inquirer/core': 10.1.14(@types/node@24.0.10)
      '@inquirer/type': 3.0.7(@types/node@24.0.10)
      yoctocolors-cjs: 2.1.2
    optionalDependencies:
      '@types/node': 24.0.10

  '@inquirer/search@3.0.16(@types/node@24.0.10)':
    dependencies:
      '@inquirer/core': 10.1.14(@types/node@24.0.10)
      '@inquirer/figures': 1.0.12
      '@inquirer/type': 3.0.7(@types/node@24.0.10)
      yoctocolors-cjs: 2.1.2
    optionalDependencies:
      '@types/node': 24.0.10

  '@inquirer/select@4.2.4(@types/node@24.0.10)':
    dependencies:
      '@inquirer/core': 10.1.14(@types/node@24.0.10)
      '@inquirer/figures': 1.0.12
      '@inquirer/type': 3.0.7(@types/node@24.0.10)
      ansi-escapes: 4.3.2
      yoctocolors-cjs: 2.1.2
    optionalDependencies:
      '@types/node': 24.0.10

  '@inquirer/type@3.0.7(@types/node@24.0.10)':
    optionalDependencies:
      '@types/node': 24.0.10

  '@jridgewell/sourcemap-codec@1.5.4': {}

<<<<<<< HEAD
  '@napi-rs/cli@3.0.0-alpha.91(@emnapi/runtime@1.4.3)(@types/node@24.0.10)(emnapi@1.4.3)':
=======
  '@napi-rs/cli@3.0.0-alpha.88(@emnapi/runtime@1.4.3)(@types/node@24.0.10)(emnapi@1.4.3)':
>>>>>>> abfad60c
    dependencies:
      '@inquirer/prompts': 7.6.0(@types/node@24.0.10)
      '@napi-rs/cross-toolchain': 0.0.19
      '@napi-rs/wasm-tools': 0.0.3
      '@octokit/rest': 22.0.0
      clipanion: 4.0.0-rc.4(typanion@3.14.0)
      colorette: 2.0.20
      debug: 4.4.1
      find-up: 7.0.0
      js-yaml: 4.1.0
      lodash-es: 4.17.21
      semver: 7.7.2
      typanion: 3.14.0
      wasm-sjlj: 1.0.6
    optionalDependencies:
      '@emnapi/runtime': 1.4.3
      emnapi: 1.4.3
    transitivePeerDependencies:
      - '@napi-rs/cross-toolchain-arm64-target-aarch64'
      - '@napi-rs/cross-toolchain-arm64-target-armv7'
      - '@napi-rs/cross-toolchain-arm64-target-x86_64'
      - '@napi-rs/cross-toolchain-x64-target-aarch64'
      - '@napi-rs/cross-toolchain-x64-target-armv7'
      - '@napi-rs/cross-toolchain-x64-target-x86_64'
      - '@types/node'
      - supports-color

  '@napi-rs/cross-toolchain@0.0.19':
    dependencies:
      '@napi-rs/lzma': 1.4.3
      '@napi-rs/tar': 0.1.5
      debug: 4.4.1
    transitivePeerDependencies:
      - supports-color

  '@napi-rs/lzma-android-arm-eabi@1.4.3':
    optional: true

  '@napi-rs/lzma-android-arm64@1.4.3':
    optional: true

  '@napi-rs/lzma-darwin-arm64@1.4.3':
    optional: true

  '@napi-rs/lzma-darwin-x64@1.4.3':
    optional: true

  '@napi-rs/lzma-freebsd-x64@1.4.3':
    optional: true

  '@napi-rs/lzma-linux-arm-gnueabihf@1.4.3':
    optional: true

  '@napi-rs/lzma-linux-arm64-gnu@1.4.3':
    optional: true

  '@napi-rs/lzma-linux-arm64-musl@1.4.3':
    optional: true

  '@napi-rs/lzma-linux-ppc64-gnu@1.4.3':
    optional: true

  '@napi-rs/lzma-linux-riscv64-gnu@1.4.3':
    optional: true

  '@napi-rs/lzma-linux-s390x-gnu@1.4.3':
    optional: true

  '@napi-rs/lzma-linux-x64-gnu@1.4.3':
    optional: true

  '@napi-rs/lzma-linux-x64-musl@1.4.3':
    optional: true

  '@napi-rs/lzma-wasm32-wasi@1.4.3':
    dependencies:
      '@napi-rs/wasm-runtime': 0.2.11
    optional: true

  '@napi-rs/lzma-win32-arm64-msvc@1.4.3':
    optional: true

  '@napi-rs/lzma-win32-ia32-msvc@1.4.3':
    optional: true

  '@napi-rs/lzma-win32-x64-msvc@1.4.3':
    optional: true

  '@napi-rs/lzma@1.4.3':
    optionalDependencies:
      '@napi-rs/lzma-android-arm-eabi': 1.4.3
      '@napi-rs/lzma-android-arm64': 1.4.3
      '@napi-rs/lzma-darwin-arm64': 1.4.3
      '@napi-rs/lzma-darwin-x64': 1.4.3
      '@napi-rs/lzma-freebsd-x64': 1.4.3
      '@napi-rs/lzma-linux-arm-gnueabihf': 1.4.3
      '@napi-rs/lzma-linux-arm64-gnu': 1.4.3
      '@napi-rs/lzma-linux-arm64-musl': 1.4.3
      '@napi-rs/lzma-linux-ppc64-gnu': 1.4.3
      '@napi-rs/lzma-linux-riscv64-gnu': 1.4.3
      '@napi-rs/lzma-linux-s390x-gnu': 1.4.3
      '@napi-rs/lzma-linux-x64-gnu': 1.4.3
      '@napi-rs/lzma-linux-x64-musl': 1.4.3
      '@napi-rs/lzma-wasm32-wasi': 1.4.3
      '@napi-rs/lzma-win32-arm64-msvc': 1.4.3
      '@napi-rs/lzma-win32-ia32-msvc': 1.4.3
      '@napi-rs/lzma-win32-x64-msvc': 1.4.3

  '@napi-rs/tar-android-arm-eabi@0.1.5':
    optional: true

  '@napi-rs/tar-android-arm64@0.1.5':
    optional: true

  '@napi-rs/tar-darwin-arm64@0.1.5':
    optional: true

  '@napi-rs/tar-darwin-x64@0.1.5':
    optional: true

  '@napi-rs/tar-freebsd-x64@0.1.5':
    optional: true

  '@napi-rs/tar-linux-arm-gnueabihf@0.1.5':
    optional: true

  '@napi-rs/tar-linux-arm64-gnu@0.1.5':
    optional: true

  '@napi-rs/tar-linux-arm64-musl@0.1.5':
    optional: true

  '@napi-rs/tar-linux-ppc64-gnu@0.1.5':
    optional: true

  '@napi-rs/tar-linux-s390x-gnu@0.1.5':
    optional: true

  '@napi-rs/tar-linux-x64-gnu@0.1.5':
    optional: true

  '@napi-rs/tar-linux-x64-musl@0.1.5':
    optional: true

  '@napi-rs/tar-wasm32-wasi@0.1.5':
    dependencies:
      '@napi-rs/wasm-runtime': 0.2.11
    optional: true

  '@napi-rs/tar-win32-arm64-msvc@0.1.5':
    optional: true

  '@napi-rs/tar-win32-ia32-msvc@0.1.5':
    optional: true

  '@napi-rs/tar-win32-x64-msvc@0.1.5':
    optional: true

  '@napi-rs/tar@0.1.5':
    optionalDependencies:
      '@napi-rs/tar-android-arm-eabi': 0.1.5
      '@napi-rs/tar-android-arm64': 0.1.5
      '@napi-rs/tar-darwin-arm64': 0.1.5
      '@napi-rs/tar-darwin-x64': 0.1.5
      '@napi-rs/tar-freebsd-x64': 0.1.5
      '@napi-rs/tar-linux-arm-gnueabihf': 0.1.5
      '@napi-rs/tar-linux-arm64-gnu': 0.1.5
      '@napi-rs/tar-linux-arm64-musl': 0.1.5
      '@napi-rs/tar-linux-ppc64-gnu': 0.1.5
      '@napi-rs/tar-linux-s390x-gnu': 0.1.5
      '@napi-rs/tar-linux-x64-gnu': 0.1.5
      '@napi-rs/tar-linux-x64-musl': 0.1.5
      '@napi-rs/tar-wasm32-wasi': 0.1.5
      '@napi-rs/tar-win32-arm64-msvc': 0.1.5
      '@napi-rs/tar-win32-ia32-msvc': 0.1.5
      '@napi-rs/tar-win32-x64-msvc': 0.1.5

  '@napi-rs/wasm-runtime@0.2.11':
    dependencies:
      '@emnapi/core': 1.4.3
      '@emnapi/runtime': 1.4.3
      '@tybys/wasm-util': 0.9.0

  '@napi-rs/wasm-tools-android-arm-eabi@0.0.3':
    optional: true

  '@napi-rs/wasm-tools-android-arm64@0.0.3':
    optional: true

  '@napi-rs/wasm-tools-darwin-arm64@0.0.3':
    optional: true

  '@napi-rs/wasm-tools-darwin-x64@0.0.3':
    optional: true

  '@napi-rs/wasm-tools-freebsd-x64@0.0.3':
    optional: true

  '@napi-rs/wasm-tools-linux-arm64-gnu@0.0.3':
    optional: true

  '@napi-rs/wasm-tools-linux-arm64-musl@0.0.3':
    optional: true

  '@napi-rs/wasm-tools-linux-x64-gnu@0.0.3':
    optional: true

  '@napi-rs/wasm-tools-linux-x64-musl@0.0.3':
    optional: true

  '@napi-rs/wasm-tools-wasm32-wasi@0.0.3':
    dependencies:
      '@napi-rs/wasm-runtime': 0.2.11
    optional: true

  '@napi-rs/wasm-tools-win32-arm64-msvc@0.0.3':
    optional: true

  '@napi-rs/wasm-tools-win32-ia32-msvc@0.0.3':
    optional: true

  '@napi-rs/wasm-tools-win32-x64-msvc@0.0.3':
    optional: true

  '@napi-rs/wasm-tools@0.0.3':
    optionalDependencies:
      '@napi-rs/wasm-tools-android-arm-eabi': 0.0.3
      '@napi-rs/wasm-tools-android-arm64': 0.0.3
      '@napi-rs/wasm-tools-darwin-arm64': 0.0.3
      '@napi-rs/wasm-tools-darwin-x64': 0.0.3
      '@napi-rs/wasm-tools-freebsd-x64': 0.0.3
      '@napi-rs/wasm-tools-linux-arm64-gnu': 0.0.3
      '@napi-rs/wasm-tools-linux-arm64-musl': 0.0.3
      '@napi-rs/wasm-tools-linux-x64-gnu': 0.0.3
      '@napi-rs/wasm-tools-linux-x64-musl': 0.0.3
      '@napi-rs/wasm-tools-wasm32-wasi': 0.0.3
      '@napi-rs/wasm-tools-win32-arm64-msvc': 0.0.3
      '@napi-rs/wasm-tools-win32-ia32-msvc': 0.0.3
      '@napi-rs/wasm-tools-win32-x64-msvc': 0.0.3

  '@octokit/auth-token@6.0.0': {}

  '@octokit/core@7.0.2':
    dependencies:
      '@octokit/auth-token': 6.0.0
      '@octokit/graphql': 9.0.1
      '@octokit/request': 10.0.3
      '@octokit/request-error': 7.0.0
      '@octokit/types': 14.1.0
      before-after-hook: 4.0.0
      universal-user-agent: 7.0.3

  '@octokit/endpoint@11.0.0':
    dependencies:
      '@octokit/types': 14.1.0
      universal-user-agent: 7.0.3

  '@octokit/graphql@9.0.1':
    dependencies:
      '@octokit/request': 10.0.3
      '@octokit/types': 14.1.0
      universal-user-agent: 7.0.3

  '@octokit/openapi-types@25.1.0': {}

  '@octokit/plugin-paginate-rest@13.1.1(@octokit/core@7.0.2)':
    dependencies:
      '@octokit/core': 7.0.2
      '@octokit/types': 14.1.0

  '@octokit/plugin-request-log@6.0.0(@octokit/core@7.0.2)':
    dependencies:
      '@octokit/core': 7.0.2

  '@octokit/plugin-rest-endpoint-methods@16.0.0(@octokit/core@7.0.2)':
    dependencies:
      '@octokit/core': 7.0.2
      '@octokit/types': 14.1.0

  '@octokit/request-error@7.0.0':
    dependencies:
      '@octokit/types': 14.1.0

  '@octokit/request@10.0.3':
    dependencies:
      '@octokit/endpoint': 11.0.0
      '@octokit/request-error': 7.0.0
      '@octokit/types': 14.1.0
      fast-content-type-parse: 3.0.0
      universal-user-agent: 7.0.3

  '@octokit/rest@22.0.0':
    dependencies:
      '@octokit/core': 7.0.2
      '@octokit/plugin-paginate-rest': 13.1.1(@octokit/core@7.0.2)
      '@octokit/plugin-request-log': 6.0.0(@octokit/core@7.0.2)
      '@octokit/plugin-rest-endpoint-methods': 16.0.0(@octokit/core@7.0.2)

  '@octokit/types@14.1.0':
    dependencies:
      '@octokit/openapi-types': 25.1.0

  '@oxc-resolver/test-longfilename-aaaaaaaaaaaaaaaaaaaaaaaaaaaaaaaaaaaaaaaaaaaaaaaaaaaaaaaaaaaaaaaaaaaaaaaaaaaaaaaaaaaaaaaaaaaaaaaaaaaaaaaaaaaaaaaaaaaaaaaaaaaaaaaaaaaaaaaaaaaaaaaaaaaaaaaaaaaaaaaaaaaaaaaaaaaaaaaaaaaaaa@file:fixtures/pnpm/longfilename': {}

  '@rollup/rollup-android-arm-eabi@4.44.2':
    optional: true

  '@rollup/rollup-android-arm64@4.44.2':
    optional: true

  '@rollup/rollup-darwin-arm64@4.44.2':
    optional: true

  '@rollup/rollup-darwin-x64@4.44.2':
    optional: true

  '@rollup/rollup-freebsd-arm64@4.44.2':
    optional: true

  '@rollup/rollup-freebsd-x64@4.44.2':
    optional: true

  '@rollup/rollup-linux-arm-gnueabihf@4.44.2':
    optional: true

  '@rollup/rollup-linux-arm-musleabihf@4.44.2':
    optional: true

  '@rollup/rollup-linux-arm64-gnu@4.44.2':
    optional: true

  '@rollup/rollup-linux-arm64-musl@4.44.2':
    optional: true

  '@rollup/rollup-linux-loongarch64-gnu@4.44.2':
    optional: true

  '@rollup/rollup-linux-powerpc64le-gnu@4.44.2':
    optional: true

  '@rollup/rollup-linux-riscv64-gnu@4.44.2':
    optional: true

  '@rollup/rollup-linux-riscv64-musl@4.44.2':
    optional: true

  '@rollup/rollup-linux-s390x-gnu@4.44.2':
    optional: true

  '@rollup/rollup-linux-x64-gnu@4.44.2':
    optional: true

  '@rollup/rollup-linux-x64-musl@4.44.2':
    optional: true

  '@rollup/rollup-win32-arm64-msvc@4.44.2':
    optional: true

  '@rollup/rollup-win32-ia32-msvc@4.44.2':
    optional: true

  '@rollup/rollup-win32-x64-msvc@4.44.2':
    optional: true

  '@tybys/wasm-util@0.9.0':
    dependencies:
      tslib: 2.8.1

  '@types/chai@5.2.2':
    dependencies:
      '@types/deep-eql': 4.0.2

  '@types/deep-eql@4.0.2': {}

  '@types/estree@1.0.8': {}

  '@types/node@24.0.10':
    dependencies:
      undici-types: 7.8.0

  '@types/stylis@4.2.5': {}

  '@vitest/expect@3.2.4':
    dependencies:
      '@types/chai': 5.2.2
      '@vitest/spy': 3.2.4
      '@vitest/utils': 3.2.4
      chai: 5.2.0
      tinyrainbow: 2.0.0

<<<<<<< HEAD
  '@vitest/mocker@3.2.4(vite@7.0.0(@types/node@24.0.10))':
=======
  '@vitest/mocker@3.2.4(vite@7.0.2(@types/node@24.0.10))':
>>>>>>> abfad60c
    dependencies:
      '@vitest/spy': 3.2.4
      estree-walker: 3.0.3
      magic-string: 0.30.17
    optionalDependencies:
<<<<<<< HEAD
      vite: 7.0.0(@types/node@24.0.10)
=======
      vite: 7.0.2(@types/node@24.0.10)
>>>>>>> abfad60c

  '@vitest/pretty-format@3.2.4':
    dependencies:
      tinyrainbow: 2.0.0

  '@vitest/runner@3.2.4':
    dependencies:
      '@vitest/utils': 3.2.4
      pathe: 2.0.3
      strip-literal: 3.0.0

  '@vitest/snapshot@3.2.4':
    dependencies:
      '@vitest/pretty-format': 3.2.4
      magic-string: 0.30.17
      pathe: 2.0.3

  '@vitest/spy@3.2.4':
    dependencies:
      tinyspy: 4.0.3

  '@vitest/utils@3.2.4':
    dependencies:
      '@vitest/pretty-format': 3.2.4
      loupe: 3.1.4
      tinyrainbow: 2.0.0

  ansi-escapes@4.3.2:
    dependencies:
      type-fest: 0.21.3

  ansi-regex@5.0.1: {}

  ansi-styles@4.3.0:
    dependencies:
      color-convert: 2.0.1

  argparse@2.0.1: {}

  assertion-error@2.0.1: {}

  asynckit@0.4.0: {}

  axios@1.8.4:
    dependencies:
      follow-redirects: 1.15.9
      form-data: 4.0.3
      proxy-from-env: 1.1.0
    transitivePeerDependencies:
      - debug

  balanced-match@1.0.2: {}

  before-after-hook@4.0.0: {}

  brace-expansion@2.0.2:
    dependencies:
      balanced-match: 1.0.2

  cac@6.7.14: {}

  call-bind-apply-helpers@1.0.2:
    dependencies:
      es-errors: 1.3.0
      function-bind: 1.1.2

  camelize@1.0.1: {}

  chai@5.2.0:
    dependencies:
      assertion-error: 2.0.1
      check-error: 2.1.1
      deep-eql: 5.0.2
      loupe: 3.1.4
      pathval: 2.0.1

  chardet@0.7.0: {}

  check-error@2.1.1: {}

  cli-width@4.1.0: {}

  clipanion@4.0.0-rc.4(typanion@3.14.0):
    dependencies:
      typanion: 3.14.0

  color-convert@2.0.1:
    dependencies:
      color-name: 1.1.4

  color-name@1.1.4: {}

  colorette@2.0.20: {}

  combined-stream@1.0.8:
    dependencies:
      delayed-stream: 1.0.0

  complex.js@2.4.2: {}

  css-color-keywords@1.0.0: {}

  css-to-react-native@3.2.0:
    dependencies:
      camelize: 1.0.1
      css-color-keywords: 1.0.0
      postcss-value-parser: 4.2.0

  csstype@3.1.3: {}

  debug@4.4.1:
    dependencies:
      ms: 2.1.3

  decimal.js@10.5.0: {}

  deep-eql@5.0.2: {}

  delayed-stream@1.0.0: {}

  dunder-proto@1.0.1:
    dependencies:
      call-bind-apply-helpers: 1.0.2
      es-errors: 1.3.0
      gopd: 1.2.0

  emnapi@1.4.3: {}

  emoji-regex@8.0.0: {}

  enhanced-resolve@5.18.2:
    dependencies:
      graceful-fs: 4.2.11
      tapable: 2.2.2

  es-define-property@1.0.1: {}

  es-errors@1.3.0: {}

  es-module-lexer@1.7.0: {}

  es-object-atoms@1.1.1:
    dependencies:
      es-errors: 1.3.0

  es-set-tostringtag@2.1.0:
    dependencies:
      es-errors: 1.3.0
      get-intrinsic: 1.3.0
      has-tostringtag: 1.0.2
      hasown: 2.0.2

  esbuild@0.25.5:
    optionalDependencies:
      '@esbuild/aix-ppc64': 0.25.5
      '@esbuild/android-arm': 0.25.5
      '@esbuild/android-arm64': 0.25.5
      '@esbuild/android-x64': 0.25.5
      '@esbuild/darwin-arm64': 0.25.5
      '@esbuild/darwin-x64': 0.25.5
      '@esbuild/freebsd-arm64': 0.25.5
      '@esbuild/freebsd-x64': 0.25.5
      '@esbuild/linux-arm': 0.25.5
      '@esbuild/linux-arm64': 0.25.5
      '@esbuild/linux-ia32': 0.25.5
      '@esbuild/linux-loong64': 0.25.5
      '@esbuild/linux-mips64el': 0.25.5
      '@esbuild/linux-ppc64': 0.25.5
      '@esbuild/linux-riscv64': 0.25.5
      '@esbuild/linux-s390x': 0.25.5
      '@esbuild/linux-x64': 0.25.5
      '@esbuild/netbsd-arm64': 0.25.5
      '@esbuild/netbsd-x64': 0.25.5
      '@esbuild/openbsd-arm64': 0.25.5
      '@esbuild/openbsd-x64': 0.25.5
      '@esbuild/sunos-x64': 0.25.5
      '@esbuild/win32-arm64': 0.25.5
      '@esbuild/win32-ia32': 0.25.5
      '@esbuild/win32-x64': 0.25.5

  escape-latex@1.2.0: {}

  estree-walker@3.0.3:
    dependencies:
      '@types/estree': 1.0.8

  expect-type@1.2.2: {}

  external-editor@3.1.0:
    dependencies:
      chardet: 0.7.0
      iconv-lite: 0.4.24
      tmp: 0.0.33

  fast-content-type-parse@3.0.0: {}

  fdir@6.4.6(picomatch@4.0.2):
    optionalDependencies:
      picomatch: 4.0.2

  find-up@7.0.0:
    dependencies:
      locate-path: 7.2.0
      path-exists: 5.0.0
      unicorn-magic: 0.1.0

  follow-redirects@1.15.9: {}

  form-data@4.0.3:
    dependencies:
      asynckit: 0.4.0
      combined-stream: 1.0.8
      es-set-tostringtag: 2.1.0
      hasown: 2.0.2
      mime-types: 2.1.35

  fraction.js@5.2.2: {}

  fsevents@2.3.3:
    optional: true

  function-bind@1.1.2: {}

  get-intrinsic@1.3.0:
    dependencies:
      call-bind-apply-helpers: 1.0.2
      es-define-property: 1.0.1
      es-errors: 1.3.0
      es-object-atoms: 1.1.1
      function-bind: 1.1.2
      get-proto: 1.0.1
      gopd: 1.2.0
      has-symbols: 1.1.0
      hasown: 2.0.2
      math-intrinsics: 1.1.0

  get-proto@1.0.1:
    dependencies:
      dunder-proto: 1.0.1
      es-object-atoms: 1.1.1

  gopd@1.2.0: {}

  graceful-fs@4.2.11: {}

  has-symbols@1.1.0: {}

  has-tostringtag@1.0.2:
    dependencies:
      has-symbols: 1.1.0

  hasown@2.0.2:
    dependencies:
      function-bind: 1.1.2

  iconv-lite@0.4.24:
    dependencies:
      safer-buffer: 2.1.2

  ipaddr.js@2.2.0: {}

  is-fullwidth-code-point@3.0.0: {}

  javascript-natural-sort@0.7.1: {}

  js-tokens@9.0.1: {}

  js-yaml@4.1.0:
    dependencies:
      argparse: 2.0.1

  locate-path@7.2.0:
    dependencies:
      p-locate: 6.0.0

  lodash-es@4.17.21: {}

  loupe@3.1.4: {}

  magic-string@0.30.17:
    dependencies:
      '@jridgewell/sourcemap-codec': 1.5.4

  math-intrinsics@1.1.0: {}

  mathjs@14.4.0:
    dependencies:
      '@babel/runtime': 7.27.6
      complex.js: 2.4.2
      decimal.js: 10.5.0
      escape-latex: 1.2.0
      fraction.js: 5.2.2
      javascript-natural-sort: 0.7.1
      seedrandom: 3.0.5
      tiny-emitter: 2.1.0
      typed-function: 4.2.1

  mime-db@1.52.0: {}

  mime-types@2.1.35:
    dependencies:
      mime-db: 1.52.0

  minimatch@10.0.1:
    dependencies:
      brace-expansion: 2.0.2

  ms@2.1.3: {}

  mute-stream@2.0.0: {}

  nanoid@3.3.11: {}

  napi-postinstall@0.3.0: {}

  os-tmpdir@1.0.2: {}

  p-limit@4.0.0:
    dependencies:
      yocto-queue: 1.2.1

  p-locate@6.0.0:
    dependencies:
      p-limit: 4.0.0

  path-exists@5.0.0: {}

  pathe@2.0.3: {}

  pathval@2.0.1: {}

  picocolors@1.1.1: {}

  picomatch@4.0.2: {}

  postcss-value-parser@4.2.0: {}

  postcss@8.4.49:
    dependencies:
      nanoid: 3.3.11
      picocolors: 1.1.1
      source-map-js: 1.2.1

  postcss@8.5.3:
    dependencies:
      nanoid: 3.3.11
      picocolors: 1.1.1
      source-map-js: 1.2.1

  postcss@8.5.6:
    dependencies:
      nanoid: 3.3.11
      picocolors: 1.1.1
      source-map-js: 1.2.1

  prettier-plugin-pkg@0.21.1(prettier@3.6.2):
    dependencies:
      prettier: 3.6.2

  prettier@3.6.2: {}

  proxy-from-env@1.1.0: {}

  react-dom@19.1.0(react@19.1.0):
    dependencies:
      react: 19.1.0
      scheduler: 0.26.0

  react@19.1.0: {}

  rollup@4.44.2:
    dependencies:
      '@types/estree': 1.0.8
    optionalDependencies:
      '@rollup/rollup-android-arm-eabi': 4.44.2
      '@rollup/rollup-android-arm64': 4.44.2
      '@rollup/rollup-darwin-arm64': 4.44.2
      '@rollup/rollup-darwin-x64': 4.44.2
      '@rollup/rollup-freebsd-arm64': 4.44.2
      '@rollup/rollup-freebsd-x64': 4.44.2
      '@rollup/rollup-linux-arm-gnueabihf': 4.44.2
      '@rollup/rollup-linux-arm-musleabihf': 4.44.2
      '@rollup/rollup-linux-arm64-gnu': 4.44.2
      '@rollup/rollup-linux-arm64-musl': 4.44.2
      '@rollup/rollup-linux-loongarch64-gnu': 4.44.2
      '@rollup/rollup-linux-powerpc64le-gnu': 4.44.2
      '@rollup/rollup-linux-riscv64-gnu': 4.44.2
      '@rollup/rollup-linux-riscv64-musl': 4.44.2
      '@rollup/rollup-linux-s390x-gnu': 4.44.2
      '@rollup/rollup-linux-x64-gnu': 4.44.2
      '@rollup/rollup-linux-x64-musl': 4.44.2
      '@rollup/rollup-win32-arm64-msvc': 4.44.2
      '@rollup/rollup-win32-ia32-msvc': 4.44.2
      '@rollup/rollup-win32-x64-msvc': 4.44.2
      fsevents: 2.3.3

  safer-buffer@2.1.2: {}

  scheduler@0.26.0: {}

  seedrandom@3.0.5: {}

  semver@7.7.2: {}

  shallowequal@1.1.0: {}

  siginfo@2.0.0: {}

  signal-exit@4.1.0: {}

  source-map-js@1.2.1: {}

  stackback@0.0.2: {}

  std-env@3.9.0: {}

  string-width@4.2.3:
    dependencies:
      emoji-regex: 8.0.0
      is-fullwidth-code-point: 3.0.0
      strip-ansi: 6.0.1

  strip-ansi@6.0.1:
    dependencies:
      ansi-regex: 5.0.1

  strip-literal@3.0.0:
    dependencies:
      js-tokens: 9.0.1

  styled-components@6.1.17(react-dom@19.1.0(react@19.1.0))(react@19.1.0):
    dependencies:
      '@emotion/is-prop-valid': 1.2.2
      '@emotion/unitless': 0.8.1
      '@types/stylis': 4.2.5
      css-to-react-native: 3.2.0
      csstype: 3.1.3
      postcss: 8.4.49
      react: 19.1.0
      react-dom: 19.1.0(react@19.1.0)
      shallowequal: 1.1.0
      stylis: 4.3.2
      tslib: 2.6.2

  stylis@4.3.2: {}

  tapable@2.2.2: {}

  tiny-emitter@2.1.0: {}

  tinybench@2.9.0: {}

  tinyexec@0.3.2: {}

  tinyglobby@0.2.14:
    dependencies:
      fdir: 6.4.6(picomatch@4.0.2)
      picomatch: 4.0.2

  tinypool@1.1.1: {}

  tinyrainbow@2.0.0: {}

  tinyspy@4.0.3: {}

  tmp@0.0.33:
    dependencies:
      os-tmpdir: 1.0.2

  tslib@2.6.2: {}

  tslib@2.8.1: {}

  typanion@3.14.0: {}

  type-fest@0.21.3: {}

  typed-function@4.2.1: {}

  typescript@5.8.3: {}

  undici-types@7.8.0: {}

  unicorn-magic@0.1.0: {}

  universal-user-agent@7.0.3: {}

  vite-node@3.2.4(@types/node@24.0.10):
    dependencies:
      cac: 6.7.14
      debug: 4.4.1
      es-module-lexer: 1.7.0
      pathe: 2.0.3
<<<<<<< HEAD
      vite: 7.0.0(@types/node@24.0.10)
=======
      vite: 7.0.2(@types/node@24.0.10)
>>>>>>> abfad60c
    transitivePeerDependencies:
      - '@types/node'
      - jiti
      - less
      - lightningcss
      - sass
      - sass-embedded
      - stylus
      - sugarss
      - supports-color
      - terser
      - tsx
      - yaml

<<<<<<< HEAD
  vite@7.0.0(@types/node@24.0.10):
=======
  vite@7.0.2(@types/node@24.0.10):
>>>>>>> abfad60c
    dependencies:
      esbuild: 0.25.5
      fdir: 6.4.6(picomatch@4.0.2)
      picomatch: 4.0.2
      postcss: 8.5.6
      rollup: 4.44.2
      tinyglobby: 0.2.14
    optionalDependencies:
      '@types/node': 24.0.10
      fsevents: 2.3.3

  vitest@3.2.4(@types/node@24.0.10):
    dependencies:
      '@types/chai': 5.2.2
      '@vitest/expect': 3.2.4
<<<<<<< HEAD
      '@vitest/mocker': 3.2.4(vite@7.0.0(@types/node@24.0.10))
=======
      '@vitest/mocker': 3.2.4(vite@7.0.2(@types/node@24.0.10))
>>>>>>> abfad60c
      '@vitest/pretty-format': 3.2.4
      '@vitest/runner': 3.2.4
      '@vitest/snapshot': 3.2.4
      '@vitest/spy': 3.2.4
      '@vitest/utils': 3.2.4
      chai: 5.2.0
      debug: 4.4.1
      expect-type: 1.2.2
      magic-string: 0.30.17
      pathe: 2.0.3
      picomatch: 4.0.2
      std-env: 3.9.0
      tinybench: 2.9.0
      tinyexec: 0.3.2
      tinyglobby: 0.2.14
      tinypool: 1.1.1
      tinyrainbow: 2.0.0
<<<<<<< HEAD
      vite: 7.0.0(@types/node@24.0.10)
=======
      vite: 7.0.2(@types/node@24.0.10)
>>>>>>> abfad60c
      vite-node: 3.2.4(@types/node@24.0.10)
      why-is-node-running: 2.3.0
    optionalDependencies:
      '@types/node': 24.0.10
    transitivePeerDependencies:
      - jiti
      - less
      - lightningcss
      - msw
      - sass
      - sass-embedded
      - stylus
      - sugarss
      - supports-color
      - terser
      - tsx
      - yaml

  wasm-sjlj@1.0.6: {}

  why-is-node-running@2.3.0:
    dependencies:
      siginfo: 2.0.0
      stackback: 0.0.2

  wrap-ansi@6.2.0:
    dependencies:
      ansi-styles: 4.3.0
      string-width: 4.2.3
      strip-ansi: 6.0.1

  yocto-queue@1.2.1: {}

  yoctocolors-cjs@2.1.2: {}<|MERGE_RESOLUTION|>--- conflicted
+++ resolved
@@ -13,13 +13,8 @@
         version: 0.3.0
     devDependencies:
       '@napi-rs/cli':
-<<<<<<< HEAD
         specifier: 3.0.0-alpha.91
         version: 3.0.0-alpha.91(@emnapi/runtime@1.4.3)(@types/node@24.0.10)(emnapi@1.4.3)
-=======
-        specifier: 3.0.0-alpha.88
-        version: 3.0.0-alpha.88(@emnapi/runtime@1.4.3)(@types/node@24.0.10)(emnapi@1.4.3)
->>>>>>> abfad60c
       '@napi-rs/wasm-runtime':
         specifier: ^0.2.7
         version: 0.2.11
@@ -465,49 +460,42 @@
     engines: {node: '>= 10'}
     cpu: [arm64]
     os: [linux]
-    libc: [glibc]
 
   '@napi-rs/lzma-linux-arm64-musl@1.4.3':
     resolution: {integrity: sha512-k4fWiI4Pm61Esj8hnm7NWIbpZueTtP2jlJqmMhTqJyjqW3NUxbTHjSErZOZKIFRF1B3if4v5Tyzo7JL2X+BaSQ==}
     engines: {node: '>= 10'}
     cpu: [arm64]
     os: [linux]
-    libc: [musl]
 
   '@napi-rs/lzma-linux-ppc64-gnu@1.4.3':
     resolution: {integrity: sha512-tTIfk+TYZYbFySxaCMuzp4Zz1T3I6OYVYNAm+IrCSkZDLmUKUzBK3+Su+mT+PjcTNsAiHBa5NVjARXC7b7jmgQ==}
     engines: {node: '>= 10'}
     cpu: [ppc64]
     os: [linux]
-    libc: [glibc]
 
   '@napi-rs/lzma-linux-riscv64-gnu@1.4.3':
     resolution: {integrity: sha512-HPyLYOYhkN7QYaWiKWhSnsLmx/l0pqgiiyaYeycgxCm9dwL8ummFWxveZqYjqdbUUvG7Mgi1jqgRe+55MVdyZQ==}
     engines: {node: '>= 10'}
     cpu: [riscv64]
     os: [linux]
-    libc: [glibc]
 
   '@napi-rs/lzma-linux-s390x-gnu@1.4.3':
     resolution: {integrity: sha512-YkcV+RSZZIMM3D5sPZqvo2Q7/tHXBhgJWBi+6ceo46pTlqgn/nH+pVz+CzsDmLWz5hqNSXyv5IAhOcg2CH6rAg==}
     engines: {node: '>= 10'}
     cpu: [s390x]
     os: [linux]
-    libc: [glibc]
 
   '@napi-rs/lzma-linux-x64-gnu@1.4.3':
     resolution: {integrity: sha512-ep6PLjN1+g4P12Hc7sLRmVpXXaHX22ykqxnOzjXUoj1KTph5XgM4+fUCyE5dsYI+lB4/tXqFuf9ZeFgHk5f00A==}
     engines: {node: '>= 10'}
     cpu: [x64]
     os: [linux]
-    libc: [glibc]
 
   '@napi-rs/lzma-linux-x64-musl@1.4.3':
     resolution: {integrity: sha512-QkCO6rVw0Z7eY0ziVc4aCFplbOTMpt0UBLPXWxsPd2lXtkAlRChzqaHOxdcL/HoLmBsqdCxmG0EZuHuAP/vKZQ==}
     engines: {node: '>= 10'}
     cpu: [x64]
     os: [linux]
-    libc: [musl]
 
   '@napi-rs/lzma-wasm32-wasi@1.4.3':
     resolution: {integrity: sha512-+rMamB0xaeDyVt4OP4cV888cnmso+m78iUebNhGcrL/WXIziwql50KQrmj7PBdBCza/W7XEcraZT8pO8gSDGcg==}
@@ -577,42 +565,36 @@
     engines: {node: '>= 10'}
     cpu: [arm64]
     os: [linux]
-    libc: [glibc]
 
   '@napi-rs/tar-linux-arm64-musl@0.1.5':
     resolution: {integrity: sha512-5xTxsoPVqovnZ197CqTc+q3psRM4i+ErdiyfDgkG4nP045jh50gp22WKZuE24dc7/iS+IyUrM3+PRbmj2mzR8g==}
     engines: {node: '>= 10'}
     cpu: [arm64]
     os: [linux]
-    libc: [musl]
 
   '@napi-rs/tar-linux-ppc64-gnu@0.1.5':
     resolution: {integrity: sha512-7FF1u8EkDpCEPCgU0/kvuzsO+opB7eIbsGfKRIbOqrDT7c1DYxDetNTtukPvNoT2kvwfxxThgTfcPADPxdOE/w==}
     engines: {node: '>= 10'}
     cpu: [ppc64]
     os: [linux]
-    libc: [glibc]
 
   '@napi-rs/tar-linux-s390x-gnu@0.1.5':
     resolution: {integrity: sha512-uyIZ7OLCLHtVBpogoJUD0GSAF1IUa3d5c5AVUemTLIwYkVgzdEB+khh3i2+/oKObf79ZKfQ8mYxOryHqfx+ulw==}
     engines: {node: '>= 10'}
     cpu: [s390x]
     os: [linux]
-    libc: [glibc]
 
   '@napi-rs/tar-linux-x64-gnu@0.1.5':
     resolution: {integrity: sha512-y8pFyVTU6lSYiW2lse6i1Ns9yt9mBkAqPbcJnIjqC7ZqRd61T6g3XZDSrKmsM6ycTfsAqoE5WyyFxBjQN29AOA==}
     engines: {node: '>= 10'}
     cpu: [x64]
     os: [linux]
-    libc: [glibc]
 
   '@napi-rs/tar-linux-x64-musl@0.1.5':
     resolution: {integrity: sha512-8phLYc0QX+tqvp34PQHUulZUi4sy/fdg1KgFHiyYExTRRleBB01vM7KSn7Bk9dwH7lannO5D7j4O8OY46Xcr/A==}
     engines: {node: '>= 10'}
     cpu: [x64]
     os: [linux]
-    libc: [musl]
 
   '@napi-rs/tar-wasm32-wasi@0.1.5':
     resolution: {integrity: sha512-OpVWC/bwY0zb6nbQDg6koxeZGb441gXwPkaYVjaK4O0TJjNpRKbokLAMlGFtcc/sVSPjghFL0+enfnLDt/P7og==}
@@ -679,28 +661,24 @@
     engines: {node: '>= 10'}
     cpu: [arm64]
     os: [linux]
-    libc: [glibc]
 
   '@napi-rs/wasm-tools-linux-arm64-musl@0.0.3':
     resolution: {integrity: sha512-XN+sPgEwFw3P47wDvtcQyOoZNghIL8gaiRjEGzprB+kE9N21GkuMbk3kdjiBBJkjqKF25f4fbOvNAY0jQEAO3A==}
     engines: {node: '>= 10'}
     cpu: [arm64]
     os: [linux]
-    libc: [musl]
 
   '@napi-rs/wasm-tools-linux-x64-gnu@0.0.3':
     resolution: {integrity: sha512-mfMvMEqn33YtEjIyLPguZ6yDsNtF5zV7mqc99620YDyj2SLa0aI35TNTc7Dm+/hlgqHRKhdudsWGfYc4dBND2Q==}
     engines: {node: '>= 10'}
     cpu: [x64]
     os: [linux]
-    libc: [glibc]
 
   '@napi-rs/wasm-tools-linux-x64-musl@0.0.3':
     resolution: {integrity: sha512-KXMsXWGELoN5xgPCoRHbgt5TScSx8BK2GcCHKJ9OPZ2HMfsXbLgS/SNi6vz1CbLMZMLPBY2G6HAk0gzLGyS0mQ==}
     engines: {node: '>= 10'}
     cpu: [x64]
     os: [linux]
-    libc: [musl]
 
   '@napi-rs/wasm-tools-wasm32-wasi@0.0.3':
     resolution: {integrity: sha512-v3iMHnAfMteogpbqHTFeLXPeAzL5AhpDJLvZvLXbuRiMsMRL0dn8CbcEnYja2P/Ui6Xlyky6PcaUsepOUTNb7A==}
@@ -818,67 +796,56 @@
     resolution: {integrity: sha512-+xmiDGGaSfIIOXMzkhJ++Oa0Gwvl9oXUeIiwarsdRXSe27HUIvjbSIpPxvnNsRebsNdUo7uAiQVgBD1hVriwSQ==}
     cpu: [arm]
     os: [linux]
-    libc: [glibc]
 
   '@rollup/rollup-linux-arm-musleabihf@4.44.2':
     resolution: {integrity: sha512-bDHvhzOfORk3wt8yxIra8N4k/N0MnKInCW5OGZaeDYa/hMrdPaJzo7CSkjKZqX4JFUWjUGm88lI6QJLCM7lDrA==}
     cpu: [arm]
     os: [linux]
-    libc: [musl]
 
   '@rollup/rollup-linux-arm64-gnu@4.44.2':
     resolution: {integrity: sha512-NMsDEsDiYghTbeZWEGnNi4F0hSbGnsuOG+VnNvxkKg0IGDvFh7UVpM/14mnMwxRxUf9AdAVJgHPvKXf6FpMB7A==}
     cpu: [arm64]
     os: [linux]
-    libc: [glibc]
 
   '@rollup/rollup-linux-arm64-musl@4.44.2':
     resolution: {integrity: sha512-lb5bxXnxXglVq+7imxykIp5xMq+idehfl+wOgiiix0191av84OqbjUED+PRC5OA8eFJYj5xAGcpAZ0pF2MnW+A==}
     cpu: [arm64]
     os: [linux]
-    libc: [musl]
 
   '@rollup/rollup-linux-loongarch64-gnu@4.44.2':
     resolution: {integrity: sha512-Yl5Rdpf9pIc4GW1PmkUGHdMtbx0fBLE1//SxDmuf3X0dUC57+zMepow2LK0V21661cjXdTn8hO2tXDdAWAqE5g==}
     cpu: [loong64]
     os: [linux]
-    libc: [glibc]
 
   '@rollup/rollup-linux-powerpc64le-gnu@4.44.2':
     resolution: {integrity: sha512-03vUDH+w55s680YYryyr78jsO1RWU9ocRMaeV2vMniJJW/6HhoTBwyyiiTPVHNWLnhsnwcQ0oH3S9JSBEKuyqw==}
     cpu: [ppc64]
     os: [linux]
-    libc: [glibc]
 
   '@rollup/rollup-linux-riscv64-gnu@4.44.2':
     resolution: {integrity: sha512-iYtAqBg5eEMG4dEfVlkqo05xMOk6y/JXIToRca2bAWuqjrJYJlx/I7+Z+4hSrsWU8GdJDFPL4ktV3dy4yBSrzg==}
     cpu: [riscv64]
     os: [linux]
-    libc: [glibc]
 
   '@rollup/rollup-linux-riscv64-musl@4.44.2':
     resolution: {integrity: sha512-e6vEbgaaqz2yEHqtkPXa28fFuBGmUJ0N2dOJK8YUfijejInt9gfCSA7YDdJ4nYlv67JfP3+PSWFX4IVw/xRIPg==}
     cpu: [riscv64]
     os: [linux]
-    libc: [musl]
 
   '@rollup/rollup-linux-s390x-gnu@4.44.2':
     resolution: {integrity: sha512-evFOtkmVdY3udE+0QKrV5wBx7bKI0iHz5yEVx5WqDJkxp9YQefy4Mpx3RajIVcM6o7jxTvVd/qpC1IXUhGc1Mw==}
     cpu: [s390x]
     os: [linux]
-    libc: [glibc]
 
   '@rollup/rollup-linux-x64-gnu@4.44.2':
     resolution: {integrity: sha512-/bXb0bEsWMyEkIsUL2Yt5nFB5naLAwyOWMEviQfQY1x3l5WsLKgvZf66TM7UTfED6erckUVUJQ/jJ1FSpm3pRQ==}
     cpu: [x64]
     os: [linux]
-    libc: [glibc]
 
   '@rollup/rollup-linux-x64-musl@4.44.2':
     resolution: {integrity: sha512-3D3OB1vSSBXmkGEZR27uiMRNiwN08/RVAcBKwhUYPaiZ8bcvdeEwWPvbnXvvXHY+A/7xluzcN+kaiOFNiOZwWg==}
     cpu: [x64]
     os: [linux]
-    libc: [musl]
 
   '@rollup/rollup-win32-arm64-msvc@4.44.2':
     resolution: {integrity: sha512-VfU0fsMK+rwdK8mwODqYeM2hDrF2WiHaSmCBrS7gColkQft95/8tphyzv2EupVxn3iE0FI78wzffoULH1G+dkw==}
@@ -1755,11 +1722,7 @@
 
   '@jridgewell/sourcemap-codec@1.5.4': {}
 
-<<<<<<< HEAD
   '@napi-rs/cli@3.0.0-alpha.91(@emnapi/runtime@1.4.3)(@types/node@24.0.10)(emnapi@1.4.3)':
-=======
-  '@napi-rs/cli@3.0.0-alpha.88(@emnapi/runtime@1.4.3)(@types/node@24.0.10)(emnapi@1.4.3)':
->>>>>>> abfad60c
     dependencies:
       '@inquirer/prompts': 7.6.0(@types/node@24.0.10)
       '@napi-rs/cross-toolchain': 0.0.19
@@ -2150,21 +2113,13 @@
       chai: 5.2.0
       tinyrainbow: 2.0.0
 
-<<<<<<< HEAD
-  '@vitest/mocker@3.2.4(vite@7.0.0(@types/node@24.0.10))':
-=======
   '@vitest/mocker@3.2.4(vite@7.0.2(@types/node@24.0.10))':
->>>>>>> abfad60c
     dependencies:
       '@vitest/spy': 3.2.4
       estree-walker: 3.0.3
       magic-string: 0.30.17
     optionalDependencies:
-<<<<<<< HEAD
-      vite: 7.0.0(@types/node@24.0.10)
-=======
       vite: 7.0.2(@types/node@24.0.10)
->>>>>>> abfad60c
 
   '@vitest/pretty-format@3.2.4':
     dependencies:
@@ -2658,11 +2613,7 @@
       debug: 4.4.1
       es-module-lexer: 1.7.0
       pathe: 2.0.3
-<<<<<<< HEAD
-      vite: 7.0.0(@types/node@24.0.10)
-=======
       vite: 7.0.2(@types/node@24.0.10)
->>>>>>> abfad60c
     transitivePeerDependencies:
       - '@types/node'
       - jiti
@@ -2677,11 +2628,7 @@
       - tsx
       - yaml
 
-<<<<<<< HEAD
-  vite@7.0.0(@types/node@24.0.10):
-=======
   vite@7.0.2(@types/node@24.0.10):
->>>>>>> abfad60c
     dependencies:
       esbuild: 0.25.5
       fdir: 6.4.6(picomatch@4.0.2)
@@ -2697,11 +2644,7 @@
     dependencies:
       '@types/chai': 5.2.2
       '@vitest/expect': 3.2.4
-<<<<<<< HEAD
-      '@vitest/mocker': 3.2.4(vite@7.0.0(@types/node@24.0.10))
-=======
       '@vitest/mocker': 3.2.4(vite@7.0.2(@types/node@24.0.10))
->>>>>>> abfad60c
       '@vitest/pretty-format': 3.2.4
       '@vitest/runner': 3.2.4
       '@vitest/snapshot': 3.2.4
@@ -2719,11 +2662,7 @@
       tinyglobby: 0.2.14
       tinypool: 1.1.1
       tinyrainbow: 2.0.0
-<<<<<<< HEAD
-      vite: 7.0.0(@types/node@24.0.10)
-=======
       vite: 7.0.2(@types/node@24.0.10)
->>>>>>> abfad60c
       vite-node: 3.2.4(@types/node@24.0.10)
       why-is-node-running: 2.3.0
     optionalDependencies:
