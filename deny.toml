--- conflicted
+++ resolved
@@ -93,10 +93,6 @@
 allow = [
   "MIT",
   "Apache-2.0",
-<<<<<<< HEAD
-  "BSD-2-Clause",
-=======
->>>>>>> 33f97f5b
   "Unicode-3.0",
   "BSD-2-Clause",
   # "Apache-2.0 WITH LLVM-exception",
