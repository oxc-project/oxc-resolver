// See documentation at <https://docs.rs/unrs_resolver>

use std::path::PathBuf;

<<<<<<< HEAD
use unrs_resolver::{AliasValue, ResolveOptions, Resolver};
=======
use oxc_resolver::{AliasValue, ResolveOptions, Resolver, TsconfigOptions, TsconfigReferences};
use pico_args::Arguments;
>>>>>>> 778f0158

fn main() {
    let mut args = Arguments::from_env();

<<<<<<< HEAD
    assert!(path.is_dir(), "{} must be a directory that will be resolved against.", path.display());
    assert!(path.is_absolute(), "{} must be an absolute path.", path.display());
=======
    let tsconfig_path = args.value_from_str::<&'static str, PathBuf>("--tsconfig").ok();
    let path = args.free_from_str::<PathBuf>().expect("path");
    let specifier = args.free_from_str::<String>().expect("specifier");
>>>>>>> 778f0158

    assert!(path.is_dir(), "{} must be a directory that will be resolved against.", path.display());
    assert!(path.is_absolute(), "{} must be an absolute path.", path.display());

    println!("path: {}", path.to_string_lossy());
    println!("specifier: {specifier}");
    if let Some(path) = &tsconfig_path {
        println!("tsconfig: {}", path.to_string_lossy());
    }

    let options = ResolveOptions {
        alias_fields: vec![vec!["browser".into()]],
        alias: vec![("asdf".into(), vec![AliasValue::from("./test.js")])],
        extensions: vec![".js".into(), ".ts".into()],
        extension_alias: vec![(".js".into(), vec![".ts".into(), ".js".into()])],
        // ESM
        condition_names: vec!["node".into(), "import".into()],
        // CJS
        // condition_names: vec!["node".into(), "require".into()],
        tsconfig: tsconfig_path.map(|config_file| TsconfigOptions {
            config_file,
            references: TsconfigReferences::Auto,
        }),
        ..ResolveOptions::default()
    };

    println!();

    match Resolver::new(options).resolve(path, &specifier) {
        Err(error) => println!("Error: {error}"),
<<<<<<< HEAD
        Ok(resolution) => println!("Resolved: {}", resolution.full_path().display()),
=======
        Ok(resolution) => {
            println!("Resolution: {}", resolution.full_path().to_string_lossy());
            println!("Module Type: {:?}", resolution.module_type());
            println!(
                "package json: {:?}",
                resolution.package_json().map(|p| p.path.to_string_lossy())
            );
        }
>>>>>>> 778f0158
    }
}<|MERGE_RESOLUTION|>--- conflicted
+++ resolved
@@ -2,24 +2,15 @@
 
 use std::path::PathBuf;
 
-<<<<<<< HEAD
-use unrs_resolver::{AliasValue, ResolveOptions, Resolver};
-=======
-use oxc_resolver::{AliasValue, ResolveOptions, Resolver, TsconfigOptions, TsconfigReferences};
 use pico_args::Arguments;
->>>>>>> 778f0158
+use unrs_resolver::{AliasValue, ResolveOptions, Resolver, TsconfigOptions, TsconfigReferences};
 
 fn main() {
     let mut args = Arguments::from_env();
 
-<<<<<<< HEAD
-    assert!(path.is_dir(), "{} must be a directory that will be resolved against.", path.display());
-    assert!(path.is_absolute(), "{} must be an absolute path.", path.display());
-=======
     let tsconfig_path = args.value_from_str::<&'static str, PathBuf>("--tsconfig").ok();
     let path = args.free_from_str::<PathBuf>().expect("path");
     let specifier = args.free_from_str::<String>().expect("specifier");
->>>>>>> 778f0158
 
     assert!(path.is_dir(), "{} must be a directory that will be resolved against.", path.display());
     assert!(path.is_absolute(), "{} must be an absolute path.", path.display());
@@ -50,9 +41,6 @@
 
     match Resolver::new(options).resolve(path, &specifier) {
         Err(error) => println!("Error: {error}"),
-<<<<<<< HEAD
-        Ok(resolution) => println!("Resolved: {}", resolution.full_path().display()),
-=======
         Ok(resolution) => {
             println!("Resolution: {}", resolution.full_path().to_string_lossy());
             println!("Module Type: {:?}", resolution.module_type());
@@ -61,6 +49,5 @@
                 resolution.package_json().map(|p| p.path.to_string_lossy())
             );
         }
->>>>>>> 778f0158
     }
 }