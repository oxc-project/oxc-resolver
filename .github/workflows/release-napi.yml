--- conflicted
+++ resolved
@@ -53,7 +53,6 @@
         include:
           - os: windows-latest
             target: x86_64-pc-windows-msvc
-<<<<<<< HEAD
             build: pnpm build
           - os: windows-latest
             target: aarch64-pc-windows-msvc
@@ -83,6 +82,14 @@
           - os: ubuntu-latest
             target: powerpc64le-unknown-linux-gnu
             build: pnpm build --use-napi-cross
+          - os: ubuntu-latest
+            target: riscv64gc-unknown-linux-gnu
+            build: |
+              sudo apt-get update &&
+              sudo apt-get install gcc-riscv64-linux-gnu g++-riscv64-linux-gnu -y &&
+              export CC=riscv64-linux-gnu-gcc &&
+              export CXX=riscv64-linux-gnu-g++ &&
+              pnpm build
           - os: ubuntu-latest
             target: s390x-unknown-linux-gnu
             build: export CFLAGS="-fuse-ld=lld" && pnpm build --use-napi-cross
@@ -95,70 +102,6 @@
           - os: ubuntu-latest
             target: wasm32-wasip1-threads
             build: pnpm build
-=======
-            build: |
-              pnpm build --target x86_64-pc-windows-msvc
-
-          - os: windows-latest
-            target: aarch64-pc-windows-msvc
-            build: |
-              pnpm build --target aarch64-pc-windows-msvc
-
-          - os: ubuntu-latest
-            target: x86_64-unknown-linux-gnu
-            build: |
-              pnpm build --target x86_64-unknown-linux-gnu --use-napi-cross
-
-          - os: ubuntu-latest
-            target: x86_64-unknown-linux-musl
-            build: |
-              pnpm build --target x86_64-unknown-linux-musl -x
-
-          - os: ubuntu-latest
-            target: aarch64-unknown-linux-gnu
-            build: |
-              pnpm build --target aarch64-unknown-linux-gnu --use-napi-cross
-
-          - os: ubuntu-latest
-            target: aarch64-unknown-linux-musl
-            build: |
-              pnpm build --target aarch64-unknown-linux-musl -x
-
-          - os: ubuntu-latest
-            target: armv7-unknown-linux-gnueabihf
-            build: |
-              pnpm build --target armv7-unknown-linux-gnueabihf --use-napi-cross
-
-          - os: macos-latest
-            target: x86_64-apple-darwin
-            build: |
-              pnpm build --target x86_64-apple-darwin
-
-          - os: macos-latest
-            target: aarch64-apple-darwin
-            build: |
-              pnpm build --target aarch64-apple-darwin
-
-          - os: ubuntu-latest
-            target: wasm32-wasip1-threads
-            build: |
-              pnpm build --target wasm32-wasip1-threads
-
-          - os: ubuntu-latest
-            target: s390x-unknown-linux-gnu
-            build: |
-              export CFLAGS="-fuse-ld=lld"
-              pnpm build --target s390x-unknown-linux-gnu --use-napi-cross
-
-          - os: ubuntu-latest
-            target: riscv64gc-unknown-linux-gnu
-            build: |
-              sudo apt-get update
-              sudo apt-get install gcc-riscv64-linux-gnu g++-riscv64-linux-gnu -y
-              export CC=riscv64-linux-gnu-gcc
-              export CXX=riscv64-linux-gnu-g++
-              pnpm build --target riscv64gc-unknown-linux-gnu
->>>>>>> a214a807
 
     name: Package ${{ matrix.target }}
     runs-on: ${{ matrix.os }}
@@ -176,7 +119,6 @@
         with:
           version: 0.13.0
 
-<<<<<<< HEAD
       - name: Install cargo-zigbuild
         uses: taiki-e/install-action@a48a50298f98c47e46a957ae6f82c44cc4878e42 # v2.49.47
         if: ${{ contains(matrix.target, 'musl') }}
@@ -188,23 +130,15 @@
       - name: Build
         run: ${{ matrix.build }} --target ${{ matrix.target }}
         shell: bash
-=======
-      - name: Build
-        run: ${{ matrix.build }}
-        shell: bash
-        env:
-          CC: clang # for mimalloc
->>>>>>> a214a807
 
       - name: Upload artifacts
         uses: actions/upload-artifact@ea165f8d65b6e75b540449e92b4886f43607fa02 # v4.6.2
         with:
-          if-no-files-found: "error"
+          if-no-files-found: error
           name: bindings-${{ matrix.target }}
           path: |
             napi/*.node
             napi/*.wasm
-          if-no-files-found: error
 
   build-freebsd:
     needs: check
