name: Release NAPI

permissions: {}

on:
  workflow_dispatch:
  push:
    branches:
      - main
    paths:
      - npm/package.json # Please only commit this file, so we don't need to wait for test CI to pass.

env:
<<<<<<< HEAD
  DEBUG: napi:*
  APP_NAME: unrs-resolver
  OXC_LOG: debug
  MACOSX_DEPLOYMENT_TARGET: 10.13
  CC: clang
=======
  DEBUG: "napi:*"
>>>>>>> b027a03e

concurrency:
  group: ${{ github.workflow }}-${{ github.ref }}
  cancel-in-progress: true

jobs:
  check:
    name: Check version
    runs-on: ubuntu-latest
    outputs:
      version_changed: ${{ steps.version.outputs.changed }}
    steps:
<<<<<<< HEAD
      - uses: taiki-e/checkout-action@b13d20b7cda4e2f325ef19895128f7ff735c0b3d # v1

      - name: Check version changes
        uses: EndBug/version-check@36ff30f37c7deabe56a30caa043d127be658c425 # v2
=======
      - uses: taiki-e/checkout-action@b13d20b7cda4e2f325ef19895128f7ff735c0b3d # v1.3.1

      - name: Check version changes
        uses: EndBug/version-check@36ff30f37c7deabe56a30caa043d127be658c425 # v2.1.5
>>>>>>> b027a03e
        id: version
        with:
          static-checking: localIsNew
          file-url: https://cdn.jsdelivr.net/npm/unrs-resolver@latest/package.json
          file-name: npm/package.json

      - name: Set version name
        if: steps.version.outputs.changed == 'true'
        env:
          version: ${{ steps.version.outputs.version }}
        run: echo "version=${version}"

  build:
    needs: check
    if: needs.check.outputs.version_changed == 'true'
    strategy:
      fail-fast: false
      matrix:
        include:
          - os: windows-latest
            target: x86_64-pc-windows-msvc
<<<<<<< HEAD
            build: pnpm build
          - os: windows-latest
            target: aarch64-pc-windows-msvc
            build: pnpm build
          - os: windows-latest
            target: i686-pc-windows-msvc
            architecture: x86
            build: pnpm build
          - os: ubuntu-latest
            target: x86_64-unknown-linux-gnu
            build: pnpm build --use-napi-cross
          - os: ubuntu-latest
            target: x86_64-unknown-linux-musl
            build: pnpm build -x
          - os: ubuntu-latest
            target: aarch64-unknown-linux-gnu
            build: pnpm build --use-napi-cross
          - os: ubuntu-latest
            target: aarch64-unknown-linux-musl
            build: pnpm build -x
          - os: ubuntu-latest
            target: armv7-unknown-linux-gnueabihf
            build: pnpm build --use-napi-cross
          - os: ubuntu-latest
            target: armv7-unknown-linux-musleabihf
            build: pnpm build -x
          - os: ubuntu-latest
            target: powerpc64le-unknown-linux-gnu
            build: pnpm build --use-napi-cross
          - os: ubuntu-latest
            target: s390x-unknown-linux-gnu
            build: export CFLAGS="-fuse-ld=lld" && pnpm build --use-napi-cross
          - os: macos-latest
            target: x86_64-apple-darwin
            build: pnpm build
          - os: macos-latest
            target: aarch64-apple-darwin
            build: pnpm build
=======
          - os: windows-latest
            target: aarch64-pc-windows-msvc
          - os: ubuntu-latest
            target: x86_64-unknown-linux-gnu
          - os: ubuntu-latest
            target: x86_64-unknown-linux-musl
          - os: ubuntu-latest
            target: aarch64-unknown-linux-gnu
          - os: ubuntu-latest
            target: aarch64-unknown-linux-musl
          - os: ubuntu-latest
            target: armv7-unknown-linux-gnueabihf
          - os: macos-latest
            target: x86_64-apple-darwin
          - os: macos-latest
            target: aarch64-apple-darwin
>>>>>>> b027a03e
          - os: ubuntu-latest
            target: wasm32-wasip1-threads
            build: pnpm build

    name: Package ${{ matrix.target }}
    runs-on: ${{ matrix.os }}
    steps:
<<<<<<< HEAD
      - uses: taiki-e/checkout-action@b13d20b7cda4e2f325ef19895128f7ff735c0b3d # v1
=======
      - uses: taiki-e/checkout-action@b13d20b7cda4e2f325ef19895128f7ff735c0b3d # v1.3.1
>>>>>>> b027a03e

      - uses: ./.github/actions/pnpm
        with:
          architecture: ${{ matrix.architecture }}

      - run: rustup target add ${{ matrix.target }}

      - uses: goto-bus-stop/setup-zig@abea47f85e598557f500fa1fd2ab7464fcb39406 # v2.2.1
        if: ${{ contains(matrix.target, 'musl') }}
        with:
          version: 0.13.0

      - name: Install cargo-zigbuild
        uses: taiki-e/install-action@daa3c1f1f9a9d46f686d9fc2f65773d0c293688b # v2
        if: ${{ contains(matrix.target, 'musl') }}
<<<<<<< HEAD
        env:
          GITHUB_TOKEN: ${{ github.token }}
        with:
          tool: cargo-zigbuild

      - name: Build
        run: ${{ matrix.build }} --target ${{ matrix.target }}
        shell: bash

      - name: Upload artifacts
        uses: actions/upload-artifact@ea165f8d65b6e75b540449e92b4886f43607fa02 # v4
=======
        run: pnpm build -x --target ${{ matrix.target }}

      - name: Build with napi cross
        if: ${{ contains(matrix.target, 'gnu') }}
        env:
          CC: clang # for mimalloc
        run: pnpm build --use-napi-cross --target ${{ matrix.target }}

      - name: Build
        if: ${{ !contains(matrix.target, 'gnu') && !contains(matrix.target, 'musl') }}
        env:
          CC: clang # for mimalloc
        run: pnpm build --target ${{ matrix.target }}

      - name: Upload artifacts
        uses: actions/upload-artifact@ea165f8d65b6e75b540449e92b4886f43607fa02 # v4.6.2
>>>>>>> b027a03e
        with:
          name: bindings-${{ matrix.target }}
          path: |
            napi/*.node
            napi/*.wasm
          if-no-files-found: error

  build-freebsd:
    needs: check
    if: needs.check.outputs.version_changed == 'true'
    name: Build FreeBSD
    runs-on: ubuntu-latest
    steps:
      - uses: taiki-e/checkout-action@b13d20b7cda4e2f325ef19895128f7ff735c0b3d # v1
      - name: Build
        id: build
        uses: cross-platform-actions/action@fe0167d8082ac584754ef3ffb567fded22642c7d # v0.27.0
        env:
          DEBUG: napi:*
          RUSTUP_IO_THREADS: 1
        with:
          operating_system: freebsd
          version: "14.2"
          memory: 8G
          cpu_count: 3
          environment_variables: "DEBUG RUSTUP_IO_THREADS"
          shell: bash
          run: |
            sudo pkg install -y -f curl libnghttp2 node22 npm cmake
            curl https://sh.rustup.rs -sSf --output rustup.sh
            sh rustup.sh -y --profile minimal --default-toolchain stable
            source "$HOME/.cargo/env"
            echo "~~~~ rustc --version ~~~~"
            rustc --version
            echo "~~~~ node -v ~~~~"
            node -v
            pwd
            ls -lah
            whoami
            env
            export COREPACK_INTEGRITY_KEYS=0
            sudo corepack enable
            pnpm install
            pnpm build --target x86_64-unknown-freebsd
            rm -rf node_modules
            rm -rf target
      - name: Upload artifact
        uses: actions/upload-artifact@ea165f8d65b6e75b540449e92b4886f43607fa02 # v4
        with:
          name: bindings-freebsd
          path: napi/*.node
          if-no-files-found: error

  build-freebsd:
    needs: check
    if: needs.check.outputs.version_changed == 'true'
    name: Build FreeBSD
    runs-on: ubuntu-latest
    steps:
      - uses: taiki-e/checkout-action@b13d20b7cda4e2f325ef19895128f7ff735c0b3d # v1.3.1
      - name: Build
        id: build
        uses: cross-platform-actions/action@fe0167d8082ac584754ef3ffb567fded22642c7d # v0.27.0
        env:
          DEBUG: napi:*
          RUSTUP_IO_THREADS: 1
        with:
          operating_system: freebsd
          version: "14.0"
          memory: 8G
          cpu_count: 3
          environment_variables: "DEBUG RUSTUP_IO_THREADS"
          shell: bash
          run: |
            sudo pkg install -y -f curl libnghttp2 node22 npm cmake
            curl https://sh.rustup.rs -sSf --output rustup.sh
            sh rustup.sh -y --profile minimal --default-toolchain stable
            source "$HOME/.cargo/env"
            echo "~~~~ rustc --version ~~~~"
            rustc --version
            echo "~~~~ node -v ~~~~"
            node -v
            pwd
            ls -lah
            whoami
            env
            export COREPACK_INTEGRITY_KEYS=0
            sudo corepack enable
            pnpm install
            pnpm build --target x86_64-unknown-freebsd
            rm -rf node_modules
            rm -rf target
      - name: Upload artifact
        uses: actions/upload-artifact@ea165f8d65b6e75b540449e92b4886f43607fa02 # v4.6.2
        with:
          name: bindings-freebsd
          path: napi/*.node
          if-no-files-found: error

  publish:
    name: Publish NAPI
    runs-on: ubuntu-latest
    permissions:
      id-token: write # for `npm publish --provenance`
    needs:
      - build
      - build-freebsd
    env:
      COREPACK_INTEGRITY_KEYS: 0
    steps:
<<<<<<< HEAD
      - uses: taiki-e/checkout-action@b13d20b7cda4e2f325ef19895128f7ff735c0b3d # v1
=======
      - uses: taiki-e/checkout-action@b13d20b7cda4e2f325ef19895128f7ff735c0b3d # v1.3.1
>>>>>>> b027a03e

      - name: Install pnpm
        run: corepack enable

      - name: Setup Node.js
<<<<<<< HEAD
        uses: actions/setup-node@cdca7365b2dadb8aad0a33bc7601856ffabcc48e # v4
=======
        uses: actions/setup-node@cdca7365b2dadb8aad0a33bc7601856ffabcc48e # v4.3.0
>>>>>>> b027a03e
        with:
          node-version-file: .node-version
          cache: pnpm

      - name: Install dependencies
        run: pnpm install --frozen-lockfile

      - name: Download Artifacts
<<<<<<< HEAD
        uses: actions/download-artifact@95815c38cf2ff2164869cbab79da8d1f422bc89e # v4
=======
        uses: actions/download-artifact@95815c38cf2ff2164869cbab79da8d1f422bc89e # v4.2.1
>>>>>>> b027a03e
        with:
          path: artifacts

      - name: Prepare dirs and artifacts
        run: |
          pnpm napi create-npm-dirs --package-json-path npm/package.json
          pnpm napi artifacts --package-json-path npm/package.json --build-output-dir napi

      - name: Publish npm packages as latest
        env:
          NODE_AUTH_TOKEN: ${{ secrets.NPM_TOKEN }}
          NPM_TOKEN: ${{ secrets.NPM_TOKEN }}
        shell: bash
        run: |
          cp napi/index.js npm/index.js
          cp napi/index.d.ts npm/index.d.ts
          cp napi/browser.js npm/browser.js
          echo "//registry.npmjs.org/:_authToken=$NPM_TOKEN" >> ~/.npmrc
          pnpm napi pre-publish --no-gh-release -t npm --package-json-path npm/package.json
          npm publish npm/ --tag latest --provenance --access public<|MERGE_RESOLUTION|>--- conflicted
+++ resolved
@@ -11,15 +11,11 @@
       - npm/package.json # Please only commit this file, so we don't need to wait for test CI to pass.
 
 env:
-<<<<<<< HEAD
   DEBUG: napi:*
   APP_NAME: unrs-resolver
   OXC_LOG: debug
   MACOSX_DEPLOYMENT_TARGET: 10.13
   CC: clang
-=======
-  DEBUG: "napi:*"
->>>>>>> b027a03e
 
 concurrency:
   group: ${{ github.workflow }}-${{ github.ref }}
@@ -32,17 +28,10 @@
     outputs:
       version_changed: ${{ steps.version.outputs.changed }}
     steps:
-<<<<<<< HEAD
-      - uses: taiki-e/checkout-action@b13d20b7cda4e2f325ef19895128f7ff735c0b3d # v1
-
-      - name: Check version changes
-        uses: EndBug/version-check@36ff30f37c7deabe56a30caa043d127be658c425 # v2
-=======
       - uses: taiki-e/checkout-action@b13d20b7cda4e2f325ef19895128f7ff735c0b3d # v1.3.1
 
       - name: Check version changes
         uses: EndBug/version-check@36ff30f37c7deabe56a30caa043d127be658c425 # v2.1.5
->>>>>>> b027a03e
         id: version
         with:
           static-checking: localIsNew
@@ -64,7 +53,6 @@
         include:
           - os: windows-latest
             target: x86_64-pc-windows-msvc
-<<<<<<< HEAD
             build: pnpm build
           - os: windows-latest
             target: aarch64-pc-windows-msvc
@@ -103,24 +91,6 @@
           - os: macos-latest
             target: aarch64-apple-darwin
             build: pnpm build
-=======
-          - os: windows-latest
-            target: aarch64-pc-windows-msvc
-          - os: ubuntu-latest
-            target: x86_64-unknown-linux-gnu
-          - os: ubuntu-latest
-            target: x86_64-unknown-linux-musl
-          - os: ubuntu-latest
-            target: aarch64-unknown-linux-gnu
-          - os: ubuntu-latest
-            target: aarch64-unknown-linux-musl
-          - os: ubuntu-latest
-            target: armv7-unknown-linux-gnueabihf
-          - os: macos-latest
-            target: x86_64-apple-darwin
-          - os: macos-latest
-            target: aarch64-apple-darwin
->>>>>>> b027a03e
           - os: ubuntu-latest
             target: wasm32-wasip1-threads
             build: pnpm build
@@ -128,11 +98,7 @@
     name: Package ${{ matrix.target }}
     runs-on: ${{ matrix.os }}
     steps:
-<<<<<<< HEAD
-      - uses: taiki-e/checkout-action@b13d20b7cda4e2f325ef19895128f7ff735c0b3d # v1
-=======
-      - uses: taiki-e/checkout-action@b13d20b7cda4e2f325ef19895128f7ff735c0b3d # v1.3.1
->>>>>>> b027a03e
+      - uses: taiki-e/checkout-action@b13d20b7cda4e2f325ef19895128f7ff735c0b3d # v1.3.1
 
       - uses: ./.github/actions/pnpm
         with:
@@ -148,7 +114,6 @@
       - name: Install cargo-zigbuild
         uses: taiki-e/install-action@daa3c1f1f9a9d46f686d9fc2f65773d0c293688b # v2
         if: ${{ contains(matrix.target, 'musl') }}
-<<<<<<< HEAD
         env:
           GITHUB_TOKEN: ${{ github.token }}
         with:
@@ -159,25 +124,7 @@
         shell: bash
 
       - name: Upload artifacts
-        uses: actions/upload-artifact@ea165f8d65b6e75b540449e92b4886f43607fa02 # v4
-=======
-        run: pnpm build -x --target ${{ matrix.target }}
-
-      - name: Build with napi cross
-        if: ${{ contains(matrix.target, 'gnu') }}
-        env:
-          CC: clang # for mimalloc
-        run: pnpm build --use-napi-cross --target ${{ matrix.target }}
-
-      - name: Build
-        if: ${{ !contains(matrix.target, 'gnu') && !contains(matrix.target, 'musl') }}
-        env:
-          CC: clang # for mimalloc
-        run: pnpm build --target ${{ matrix.target }}
-
-      - name: Upload artifacts
         uses: actions/upload-artifact@ea165f8d65b6e75b540449e92b4886f43607fa02 # v4.6.2
->>>>>>> b027a03e
         with:
           name: bindings-${{ matrix.target }}
           path: |
@@ -191,7 +138,7 @@
     name: Build FreeBSD
     runs-on: ubuntu-latest
     steps:
-      - uses: taiki-e/checkout-action@b13d20b7cda4e2f325ef19895128f7ff735c0b3d # v1
+      - uses: taiki-e/checkout-action@b13d20b7cda4e2f325ef19895128f7ff735c0b3d # v1.3.1
       - name: Build
         id: build
         uses: cross-platform-actions/action@fe0167d8082ac584754ef3ffb567fded22642c7d # v0.27.0
@@ -225,52 +172,6 @@
             rm -rf node_modules
             rm -rf target
       - name: Upload artifact
-        uses: actions/upload-artifact@ea165f8d65b6e75b540449e92b4886f43607fa02 # v4
-        with:
-          name: bindings-freebsd
-          path: napi/*.node
-          if-no-files-found: error
-
-  build-freebsd:
-    needs: check
-    if: needs.check.outputs.version_changed == 'true'
-    name: Build FreeBSD
-    runs-on: ubuntu-latest
-    steps:
-      - uses: taiki-e/checkout-action@b13d20b7cda4e2f325ef19895128f7ff735c0b3d # v1.3.1
-      - name: Build
-        id: build
-        uses: cross-platform-actions/action@fe0167d8082ac584754ef3ffb567fded22642c7d # v0.27.0
-        env:
-          DEBUG: napi:*
-          RUSTUP_IO_THREADS: 1
-        with:
-          operating_system: freebsd
-          version: "14.0"
-          memory: 8G
-          cpu_count: 3
-          environment_variables: "DEBUG RUSTUP_IO_THREADS"
-          shell: bash
-          run: |
-            sudo pkg install -y -f curl libnghttp2 node22 npm cmake
-            curl https://sh.rustup.rs -sSf --output rustup.sh
-            sh rustup.sh -y --profile minimal --default-toolchain stable
-            source "$HOME/.cargo/env"
-            echo "~~~~ rustc --version ~~~~"
-            rustc --version
-            echo "~~~~ node -v ~~~~"
-            node -v
-            pwd
-            ls -lah
-            whoami
-            env
-            export COREPACK_INTEGRITY_KEYS=0
-            sudo corepack enable
-            pnpm install
-            pnpm build --target x86_64-unknown-freebsd
-            rm -rf node_modules
-            rm -rf target
-      - name: Upload artifact
         uses: actions/upload-artifact@ea165f8d65b6e75b540449e92b4886f43607fa02 # v4.6.2
         with:
           name: bindings-freebsd
@@ -288,21 +189,13 @@
     env:
       COREPACK_INTEGRITY_KEYS: 0
     steps:
-<<<<<<< HEAD
-      - uses: taiki-e/checkout-action@b13d20b7cda4e2f325ef19895128f7ff735c0b3d # v1
-=======
-      - uses: taiki-e/checkout-action@b13d20b7cda4e2f325ef19895128f7ff735c0b3d # v1.3.1
->>>>>>> b027a03e
+      - uses: taiki-e/checkout-action@b13d20b7cda4e2f325ef19895128f7ff735c0b3d # v1.3.1
 
       - name: Install pnpm
         run: corepack enable
 
       - name: Setup Node.js
-<<<<<<< HEAD
-        uses: actions/setup-node@cdca7365b2dadb8aad0a33bc7601856ffabcc48e # v4
-=======
         uses: actions/setup-node@cdca7365b2dadb8aad0a33bc7601856ffabcc48e # v4.3.0
->>>>>>> b027a03e
         with:
           node-version-file: .node-version
           cache: pnpm
@@ -311,11 +204,7 @@
         run: pnpm install --frozen-lockfile
 
       - name: Download Artifacts
-<<<<<<< HEAD
-        uses: actions/download-artifact@95815c38cf2ff2164869cbab79da8d1f422bc89e # v4
-=======
         uses: actions/download-artifact@95815c38cf2ff2164869cbab79da8d1f422bc89e # v4.2.1
->>>>>>> b027a03e
         with:
           path: artifacts
 
