--- conflicted
+++ resolved
@@ -5,13 +5,9 @@
 on:
   workflow_dispatch:
   pull_request:
-<<<<<<< HEAD
     types:
       - opened
       - synchronize
-=======
-    types: [opened, synchronize]
->>>>>>> b027a03e
     paths:
       - "src/**/*.rs"
       - "Cargo.lock"
@@ -32,11 +28,7 @@
     runs-on: ubuntu-latest
     steps:
       - name: Checkout
-<<<<<<< HEAD
-        uses: taiki-e/checkout-action@b13d20b7cda4e2f325ef19895128f7ff735c0b3d # v1
-=======
         uses: taiki-e/checkout-action@b13d20b7cda4e2f325ef19895128f7ff735c0b3d # v1.3.1
->>>>>>> b027a03e
 
       - uses: ./.github/actions/pnpm
 
@@ -50,11 +42,7 @@
       - run: cargo llvm-cov --lcov --output-path lcov.info
 
       - name: Upload Artifact
-<<<<<<< HEAD
-        uses: actions/upload-artifact@ea165f8d65b6e75b540449e92b4886f43607fa02 # v4
-=======
         uses: actions/upload-artifact@ea165f8d65b6e75b540449e92b4886f43607fa02 # v4.6.2
->>>>>>> b027a03e
         with:
           name: codecov
           path: lcov.info
@@ -70,29 +58,17 @@
     steps:
       - name: Checkout
         if: env.CODECOV_TOKEN
-<<<<<<< HEAD
-        uses: taiki-e/checkout-action@b13d20b7cda4e2f325ef19895128f7ff735c0b3d # v1
-
-      - name: Download coverage file
-        if: env.CODECOV_TOKEN
-        uses: actions/download-artifact@95815c38cf2ff2164869cbab79da8d1f422bc89e # v4
-=======
         uses: taiki-e/checkout-action@b13d20b7cda4e2f325ef19895128f7ff735c0b3d # v1.3.1
 
       - name: Download coverage file
         if: env.CODECOV_TOKEN
         uses: actions/download-artifact@95815c38cf2ff2164869cbab79da8d1f422bc89e # v4.2.1
->>>>>>> b027a03e
         with:
           name: codecov
 
       - name: Upload to codecov.io
         if: env.CODECOV_TOKEN
-<<<<<<< HEAD
-        uses: codecov/codecov-action@0565863a31f2c772f9f0395002a31e3f06189574 # v5
-=======
         uses: codecov/codecov-action@0565863a31f2c772f9f0395002a31e3f06189574 # v5.4.0
->>>>>>> b027a03e
         with:
           token: ${{ secrets.CODECOV_TOKEN }}
           fail_ci_if_error: true
