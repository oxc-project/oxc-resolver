name: Release Plz

permissions: {}

on:
  workflow_dispatch:
  push:
    branches:
      - main

concurrency:
  group: ${{ github.workflow }}-${{ github.ref }}
  cancel-in-progress: true

jobs:
  release-plz:
    name: Release-plz
    runs-on: ubuntu-latest
    permissions:
      pull-requests: write
      contents: write
    steps:
      - uses: actions/checkout@11bd71901bbe5b1630ceea73d27597364c9af683 # v4.2.2
        with:
          fetch-depth: 0
          token: ${{ secrets.RELEASE_PLZ_TOKEN }}
          persist-credentials: true # required by release-plz

      - name: Run release-plz
        id: release-plz
<<<<<<< HEAD
        uses: MarcoIeni/release-plz-action@245a2a85f1ebdb6a7dd33c813443793e33f08544 # v0.5
=======
        uses: MarcoIeni/release-plz-action@7419a2cb1535b9c0e852b4dec626967baf65c022 # v0.5.102
>>>>>>> a214a807
        env:
          GITHUB_TOKEN: ${{ secrets.RELEASE_PLZ_TOKEN }}
          CARGO_REGISTRY_TOKEN: ${{ secrets.CARGO_REGISTRY_TOKEN }}

      - name: Bump package.json
        if: ${{ steps.release-plz.outputs.prs_created }}
        env:
          GH_TOKEN: ${{ secrets.RELEASE_PLZ_TOKEN }}
          PR_NUMBER: ${{ fromJSON(steps.release-plz.outputs.pr).number }}
          VERSION: ${{ fromJSON(steps.release-plz.outputs.pr).releases[0].version }}
        run: |
          set -e

          pr_number="${PR_NUMBER}"

          if [[ -n "$pr_number" ]]; then
            version="${VERSION}"

            jq --arg version "${version}" '.version = ($version)' npm/package.json > tmp
            mv tmp npm/package.json

            gh pr checkout $pr_number
            git add .
            git commit --amend --no-edit
            git push --force-with-lease
          fi<|MERGE_RESOLUTION|>--- conflicted
+++ resolved
@@ -28,11 +28,7 @@
 
       - name: Run release-plz
         id: release-plz
-<<<<<<< HEAD
-        uses: MarcoIeni/release-plz-action@245a2a85f1ebdb6a7dd33c813443793e33f08544 # v0.5
-=======
-        uses: MarcoIeni/release-plz-action@7419a2cb1535b9c0e852b4dec626967baf65c022 # v0.5.102
->>>>>>> a214a807
+        uses: MarcoIeni/release-plz-action@245a2a85f1ebdb6a7dd33c813443793e33f08544 # v0.5.103
         env:
           GITHUB_TOKEN: ${{ secrets.RELEASE_PLZ_TOKEN }}
           CARGO_REGISTRY_TOKEN: ${{ secrets.CARGO_REGISTRY_TOKEN }}
