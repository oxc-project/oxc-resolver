--- conflicted
+++ resolved
@@ -7,13 +7,10 @@
   push:
     branches:
       - main
-<<<<<<< HEAD
 
 concurrency:
   group: ${{ github.workflow }}-${{ github.ref }}
   cancel-in-progress: true
-=======
->>>>>>> b027a03e
 
 jobs:
   release-plz:
@@ -23,37 +20,23 @@
       pull-requests: write
       contents: write
     steps:
-<<<<<<< HEAD
-      - uses: actions/checkout@11bd71901bbe5b1630ceea73d27597364c9af683 # v4
-        with:
-          fetch-depth: 0
-=======
       - uses: actions/checkout@11bd71901bbe5b1630ceea73d27597364c9af683 # v4.2.2
         with:
           fetch-depth: 0
-          token: ${{ secrets.OXC_BOT_PAT }}
->>>>>>> b027a03e
+          token: ${{ secrets.RELEASE_PLZ_TOKEN }}
           persist-credentials: true # required by release-plz
 
       - name: Run release-plz
         id: release-plz
         uses: MarcoIeni/release-plz-action@8e91c71a60327f76b30233d17e3cabb316522e8f # v0.5
         env:
-<<<<<<< HEAD
           GITHUB_TOKEN: ${{ secrets.RELEASE_PLZ_TOKEN }}
-=======
-          GITHUB_TOKEN: ${{ secrets.OXC_BOT_PAT }}
->>>>>>> b027a03e
           CARGO_REGISTRY_TOKEN: ${{ secrets.CARGO_REGISTRY_TOKEN }}
 
       - name: Bump package.json
         if: ${{ steps.release-plz.outputs.prs_created }}
         env:
-<<<<<<< HEAD
           GH_TOKEN: ${{ secrets.RELEASE_PLZ_TOKEN }}
-=======
-          GH_TOKEN: ${{ secrets.OXC_BOT_PAT }}
->>>>>>> b027a03e
           PR_NUMBER: ${{ fromJSON(steps.release-plz.outputs.pr).number }}
           VERSION: ${{ fromJSON(steps.release-plz.outputs.pr).releases[0].version }}
         run: |
