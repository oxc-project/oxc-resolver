[workspace]
semver_check = true
allow_dirty = true # The "fixtures" is being marked as dirty.
<<<<<<< HEAD
git_tag_name = "v{{ version }}"
git_release_name = "v{{ version }}"

[changelog]
body = """

=======
git_release_enable = false
git_tag_enable = false

[[package]]
name = "oxc_resolver"
version_group = "group"
changelog_include = ["oxc_resolver_napi"]
git_tag_enable = true
git_release_enable = true

[[package]]
name = "oxc_resolver_napi"
version_group = "group"
changelog_update = false

[changelog]
body = """

>>>>>>> 52717868
## [{{ version }}]\
    {%- if release_link -%}\
        ({{ release_link }})\
    {% endif %} \
    - {{ timestamp | date(format="%Y-%m-%d") }}
{% for group, commits in commits | group_by(attribute="group") %}
### {{ group | upper_first }}

    {% for commit in commits %}
        {%- if commit.scope -%}
            - *({{commit.scope}})* {% if commit.breaking %}[**breaking**] {% endif %}\
                {{ commit.message }}{{ self::username(commit=commit) }}\
                {%- if commit.links %} \
                    ({% for link in commit.links %}[{{link.text}}]({{link.href}}) {% endfor -%})\
                {% endif %}
        {% else -%}
            - {% if commit.breaking %}[**breaking**] {% endif %}{{ commit.message }}{{ self::username(commit=commit) }}{{ self::pr(commit=commit) }}
        {% endif -%}
    {% endfor -%}
{% endfor %}
{%- if remote.contributors %}
### Contributors
{% for contributor in remote.contributors %}
    * @{{ contributor.username }}
{%- endfor %}
{% endif -%}
{%- macro username(commit) -%}
    {% if commit.remote.username %} (by @{{ commit.remote.username }}){% endif -%}
{% endmacro -%}
{%- macro pr(commit) -%}
    {% if commit.remote.pr_number %} - #{{ commit.remote.pr_number }}{% endif -%}
{% endmacro -%}
"""

commit_parsers = [
<<<<<<< HEAD
  { message = "^feat", group = "<!-- 0 -->Features" },
  { message = "^fix", group = "<!-- 1 -->Bug Fixes" },
  { message = "^perf", group = "<!-- 2 -->Performance" },
  { message = "^doc", group = "<!-- 3 -->Documentation" },
  { message = "^refactor", group = "<!-- 4 -->Refactor" },
  { message = "^style", group = "<!-- 5 -->Styling" },
  { message = "^test", group = "<!-- 6 -->Testing" },
  { message = "^chore", group = "<!-- 7 -->Chore" },
  { message = "^ci", group = "<!-- 8 -->CI" },
=======
  { message = "^feat", group = "<!-- 0 -->🚀 Features" },
  { message = "^fix", group = "<!-- 1 -->🐛 Bug Fixes" },
  { message = "^refactor", group = "<!-- 2 -->🚜 Refactor" },
  { message = "^doc", group = "<!-- 3 -->📚 Documentation" },
  { message = "^perf", group = "<!-- 4 -->⚡ Performance" },
  { message = "^style", group = "<!-- 5 -->🎨 Styling" },
  { message = "^test", group = "<!-- 6 -->🧪 Testing" },
  { message = "^chore|^ci|^deps", skip = true },
  { body = ".*security", group = "<!-- 7 -->🛡️ Security" },
  { message = "^revert", group = "<!-- 8 -->◀️ Revert" },
  { message = ".*", group = "<!-- 9 -->💼 Other" },
>>>>>>> 52717868
]<|MERGE_RESOLUTION|>--- conflicted
+++ resolved
@@ -1,33 +1,12 @@
 [workspace]
 semver_check = true
 allow_dirty = true # The "fixtures" is being marked as dirty.
-<<<<<<< HEAD
 git_tag_name = "v{{ version }}"
 git_release_name = "v{{ version }}"
 
 [changelog]
 body = """
 
-=======
-git_release_enable = false
-git_tag_enable = false
-
-[[package]]
-name = "oxc_resolver"
-version_group = "group"
-changelog_include = ["oxc_resolver_napi"]
-git_tag_enable = true
-git_release_enable = true
-
-[[package]]
-name = "oxc_resolver_napi"
-version_group = "group"
-changelog_update = false
-
-[changelog]
-body = """
-
->>>>>>> 52717868
 ## [{{ version }}]\
     {%- if release_link -%}\
         ({{ release_link }})\
@@ -63,17 +42,6 @@
 """
 
 commit_parsers = [
-<<<<<<< HEAD
-  { message = "^feat", group = "<!-- 0 -->Features" },
-  { message = "^fix", group = "<!-- 1 -->Bug Fixes" },
-  { message = "^perf", group = "<!-- 2 -->Performance" },
-  { message = "^doc", group = "<!-- 3 -->Documentation" },
-  { message = "^refactor", group = "<!-- 4 -->Refactor" },
-  { message = "^style", group = "<!-- 5 -->Styling" },
-  { message = "^test", group = "<!-- 6 -->Testing" },
-  { message = "^chore", group = "<!-- 7 -->Chore" },
-  { message = "^ci", group = "<!-- 8 -->CI" },
-=======
   { message = "^feat", group = "<!-- 0 -->🚀 Features" },
   { message = "^fix", group = "<!-- 1 -->🐛 Bug Fixes" },
   { message = "^refactor", group = "<!-- 2 -->🚜 Refactor" },
@@ -85,5 +53,4 @@
   { body = ".*security", group = "<!-- 7 -->🛡️ Security" },
   { message = "^revert", group = "<!-- 8 -->◀️ Revert" },
   { message = ".*", group = "<!-- 9 -->💼 Other" },
->>>>>>> 52717868
 ]