<<<<<<< HEAD
> [!NOTE]\
> This is a fork of [oxc-resolver] and [rspack-resolver](https://github.com/web-infra-dev/rspack-resolver), cause 100% compatible with [enhanced-resolve] is the non-goal of [oxc-resolver] itself, we may add [enhanced-resolve] specific features like [`pnp support`](https://github.com/web-infra-dev/rspack/issues/2236) and [`alternative support`](https://github.com/web-infra-dev/rspack/issues/5052) in the future.
=======
<p align="center">
  <img alt="OXC Logo" src="https://cdn.jsdelivr.net/gh/oxc-project/oxc-assets/preview-universal.png" width="700">
</p>
>>>>>>> b027a03e

<div align="center">

[![Crates.io][crates-badge]][crates-url]
[![npmjs.com][npm-badge]][npm-url]

[![Docs.rs][docs-badge]][docs-url]
[![Build Status][ci-badge]][ci-url]
[![Code Coverage][code-coverage-badge]][code-coverage-url]
[![CodSpeed Badge][codspeed-badge]][codspeed-url]
[![Sponsors][sponsors-badge]][sponsors-url]
[![MIT licensed][license-badge]][license-url]

</div>

# UnRS Resolver

Rust port of [enhanced-resolve].

<<<<<<< HEAD
- released on [crates.io][crates-url] and [npm][npm-url].
=======
- released on [crates.io](https://crates.io/crates/oxc_resolver) and [npm](https://www.npmjs.com/package/oxc-resolver).
>>>>>>> b027a03e
- built-in [tsconfig-paths-webpack-plugin]
  - support extending tsconfig defined in `tsconfig.extends`
  - support paths alias defined in `tsconfig.compilerOptions.paths`
  - support project references defined `tsconfig.references`
  - support [template variable ${configDir} for substitution of config files directory path](https://github.com/microsoft/TypeScript/pull/58042)
- supports in-memory file system via the `FileSystem` trait
- contains `tracing` instrumentation

## Usage

The following usages apply to both Rust and Node.js; the code snippets are written in JavaScript.

To handle the `exports` field in `package.json`, ESM and CJS need to be differentiated.

### ESM

Per [ESM Resolution algorithm](https://nodejs.org/api/esm.html#resolution-and-loading-algorithm)

> defaultConditions is the conditional environment name array, ["node", "import"].

This means when the caller is an ESM import (`import "module"`), resolve options should be

```javascript
{
  "conditionNames": ["node", "import"]
}
```

### CJS

Per [CJS Resolution algorithm](https://nodejs.org/api/modules.html#all-together)

> LOAD_PACKAGE_EXPORTS(X, DIR)
>
> 5. let MATCH = PACKAGE_EXPORTS_RESOLVE(pathToFileURL(DIR/NAME), "." + SUBPATH,
>    `package.json` "exports", ["node", "require"]) defined in the ESM resolver.

This means when the caller is a CJS require (`require("module")`), resolve options should be

```javascript
{
  "conditionNames": ["node", "require"]
}
```

### Cache

To support both CJS and ESM with the same cache:

```javascript
const esmResolver = new ResolverFactory({
  conditionNames: ['node', 'import'],
});

const cjsResolver = esmResolver.cloneWithOptions({
  conditionNames: ['node', 'require'],
});
```

### Browser Field

From this [non-standard spec](https://github.com/defunctzombie/package-browser-field-spec):

> The `browser` field is provided to JavaScript bundlers or component tools when packaging modules for client side use.

The option is

```javascript
{
  "aliasFields": ["browser"]
}
```

### Main Field

```javascript
{
  "mainFields": ["module", "main"]
}
```

Quoting esbuild's documentation:

- `main` - This is [the standard field](https://docs.npmjs.com/files/package.json#main) for all packages that are meant to be used with node. The name main is hard-coded in to node's module resolution logic itself. Because it's intended for use with node, it's reasonable to expect that the file path in this field is a CommonJS-style module.
- `module` - This field came from a [proposal](https://github.com/dherman/defense-of-dot-js/blob/f31319be735b21739756b87d551f6711bd7aa283/proposal.md) for how to integrate ECMAScript modules into node. Because of this, it's reasonable to expect that the file path in this field is an ECMAScript-style module. This proposal wasn't adopted by node (node uses "type": "module" instead) but it was adopted by major bundlers because ECMAScript-style modules lead to better tree shaking, or dead code removal.
- `browser` - This field came from a [proposal](https://gist.github.com/defunctzombie/4339901/49493836fb873ddaa4b8a7aa0ef2352119f69211) that allows bundlers to replace node-specific files or modules with their browser-friendly versions. It lets you specify an alternate browser-specific entry point. Note that it is possible for a package to use both the browser and module field together (see the note below).

## Errors & Trouble Shooting

- `Error: Package subpath '.' is not defined by "exports" in` - occurs when resolving without `conditionNames`.

## Options

The following options are aligned with [enhanced-resolve], and is implemented for Rust crate usage.

<<<<<<< HEAD
See [index.d.ts](https://github.com/unrs/unrs-resolver/blob/main/napi/index.d.ts) for Node.js usage.
=======
See [index.d.ts](https://github.com/oxc-project/oxc-resolver/blob/main/napi/index.d.ts) for Node.js usage.
>>>>>>> b027a03e

| Field            | Default                   | Description                                                                                                                                               |
| ---------------- | ------------------------- | --------------------------------------------------------------------------------------------------------------------------------------------------------- |
| alias            | []                        | A list of module alias configurations or an object which maps key to value                                                                                |
| aliasFields      | []                        | A list of alias fields in description files                                                                                                               |
| extensionAlias   | {}                        | An object which maps extension to extension aliases                                                                                                       |
| conditionNames   | []                        | A list of exports field condition names                                                                                                                   |
| descriptionFiles | ["package.json"]          | A list of description files to read from                                                                                                                  |
| enforceExtension | false                     | Enforce that a extension from extensions must be used                                                                                                     |
| exportsFields    | ["exports"]               | A list of exports fields in description files                                                                                                             |
| extensions       | [".js", ".json", ".node"] | A list of extensions which should be tried for files                                                                                                      |
| fallback         | []                        | Same as `alias`, but only used if default resolving fails                                                                                                 |
| fileSystem       |                           | The file system which should be used                                                                                                                      |
| fullySpecified   | false                     | Request passed to resolve is already fully specified and extensions or main files are not resolved for it (they are still resolved for internal requests) |
| mainFields       | ["main"]                  | A list of main fields in description files                                                                                                                |
| mainFiles        | ["index"]                 | A list of main files in directories                                                                                                                       |
| modules          | ["node_modules"]          | A list of directories to resolve modules from, can be absolute path or folder name                                                                        |
| resolveToContext | false                     | Resolve to a context instead of a file                                                                                                                    |
| preferRelative   | false                     | Prefer to resolve module requests as relative request and fallback to resolving as module                                                                 |
| preferAbsolute   | false                     | Prefer to resolve server-relative urls as absolute paths before falling back to resolve in roots                                                          |
| restrictions     | []                        | A list of resolve restrictions                                                                                                                            |
| roots            | []                        | A list of root paths                                                                                                                                      |
| symlinks         | true                      | Whether to resolve symlinks to their symlinked location                                                                                                   |

### Unimplemented Options

| Field            | Default                     | Description                                                                                                                                   |
| ---------------- | --------------------------- | --------------------------------------------------------------------------------------------------------------------------------------------- |
| cachePredicate   | function() { return true }; | A function which decides whether a request should be cached or not. An object is passed to the function with `path` and `request` properties. |
| cacheWithContext | true                        | If unsafe cache is enabled, includes `request.context` in the cache key                                                                       |
| plugins          | []                          | A list of additional resolve plugins which should be applied                                                                                  |
| resolver         | undefined                   | A prepared Resolver to which the plugins are attached                                                                                         |
| unsafeCache      | false                       | Use this cache object to unsafely cache the successful requests                                                                               |

## Debugging

The following environment variable emits tracing information for the `oxc_resolver::resolve` function.

e.g.

```
2024-06-11T07:12:20.003537Z DEBUG oxc_resolver: options: ResolveOptions { ... }, path: "...", specifier: "...", ret: "..."
    at /path/to/oxc_resolver-1.8.1/src/lib.rs:212
    in oxc_resolver::resolve with path: "...", specifier: "..."
```

The input values are `options`, `path` and `specifier`, the returned value is `ret`.

### NAPI

```
OXC_LOG=DEBUG your_program
```

### Rolldown

```bash
RD_LOG='oxc_resolver' rolldown build
```

### Rspack

```bash
RSPACK_PROFILE='TRACE=filter=oxc_resolver=trace&layer=logger' rspack build
```

## Test

Tests are ported from

- [enhanced-resolve](https://github.com/webpack/enhanced-resolve/tree/main/test)
- [tsconfig-path](https://github.com/dividab/tsconfig-paths/blob/master/src/__tests__/data/match-path-data.ts) and [parcel-resolver](https://github.com/parcel-bundler/parcel/tree/v2/packages/utils/node-resolver-core/test/fixture/tsconfig) for tsconfig-paths

Test cases are located in `./src/tests`, fixtures are located in `./tests`

- [x] alias.test.js
- [x] browserField.test.js
- [x] dependencies.test.js
- [x] exportsField.test.js
- [x] extension-alias.test.js
- [x] extensions.test.js
- [x] fallback.test.js
- [x] fullSpecified.test.js
- [x] identifier.test.js (see unit test in `crates/oxc_resolver/src/request.rs`)
- [x] importsField.test.js
- [x] incorrect-description-file.test.js (need to add ctx.fileDependencies)
- [x] missing.test.js
- [x] path.test.js (see unit test in `crates/oxc_resolver/src/path.rs`)
- [ ] plugins.test.js
- [ ] pnp.test.js
- [x] resolve.test.js
- [x] restrictions.test.js (partially done, regex is not supported yet)
- [x] roots.test.js
- [x] scoped-packages.test.js
- [x] simple.test.js
- [x] symlink.test.js

Irrelevant tests

- CachedInputFileSystem.test.js
- SyncAsyncFileSystemDecorator.test.js
- forEachBail.test.js
- getPaths.test.js
- pr-53.test.js
- unsafe-cache.test.js
- yield.test.js

## [Sponsored By](https://github.com/sponsors/JounQin)

[![Sponsors](https://raw.githubusercontent.com/1stG/static/master/sponsors.svg)](https://github.com/sponsors/JounQin)

### Sponsors

| 1stG                                                                                                                               | RxTS                                                                                                                               | UnTS                                                                                                                               |
| ---------------------------------------------------------------------------------------------------------------------------------- | ---------------------------------------------------------------------------------------------------------------------------------- | ---------------------------------------------------------------------------------------------------------------------------------- |
| [![1stG Open Collective backers and sponsors](https://opencollective.com/1stG/organizations.svg)](https://opencollective.com/1stG) | [![RxTS Open Collective backers and sponsors](https://opencollective.com/rxts/organizations.svg)](https://opencollective.com/rxts) | [![UnTS Open Collective backers and sponsors](https://opencollective.com/unts/organizations.svg)](https://opencollective.com/unts) |

### Backers

| 1stG                                                                                                                             | RxTS                                                                                                                             | UnTS                                                                                                                             |
| -------------------------------------------------------------------------------------------------------------------------------- | -------------------------------------------------------------------------------------------------------------------------------- | -------------------------------------------------------------------------------------------------------------------------------- |
| [![1stG Open Collective backers and sponsors](https://opencollective.com/1stG/individuals.svg)](https://opencollective.com/1stG) | [![RxTS Open Collective backers and sponsors](https://opencollective.com/rxts/individuals.svg)](https://opencollective.com/rxts) | [![UnTS Open Collective backers and sponsors](https://opencollective.com/unts/individuals.svg)](https://opencollective.com/unts) |

## 📖 License

`unrs_resolver` is free and open-source software licensed under the [MIT License](./LICENSE).

UnRS partially copies code from the following projects.

<<<<<<< HEAD
| Project                                                                           | License                                                                      |
| --------------------------------------------------------------------------------- | ---------------------------------------------------------------------------- |
| [webpack/enhanced-resolve](https://github.com/webpack/enhanced-resolve)           | [MIT](https://github.com/webpack/enhanced-resolve/blob/main/LICENSE)         |
| [dividab/tsconfig-paths](https://github.com/dividab/tsconfig-paths)               | [MIT](https://github.com/dividab/tsconfig-paths/blob/master/LICENSE)         |
| [parcel-bundler/parcel](https://github.com/parcel-bundler/parcel)                 | [MIT](https://github.com/parcel-bundler/parcel/blob/v2/LICENSE)              |
| [tmccombs/json-comments-rs](https://github.com/tmccombs/json-comments-rs)         | [Apache 2.0](https://github.com/tmccombs/json-comments-rs/blob/main/LICENSE) |
| [oxc-project/oxc-resolver](https://github.com/oxc-project/oxc-resolver)           | [MIT](https://github.com/oxc-project/oxc-resolver/blob/main/LICENSE)         |
| [web-infra-dev/rspack-resolver](https://github.com/web-infra-dev/rspack-resolver) | [MIT](https://github.com/web-infra-dev/rspack-resolver/blob/main/LICENSE)    |
=======
| Project                                                                   | License                                                                      |
| ------------------------------------------------------------------------- | ---------------------------------------------------------------------------- |
| [webpack/enhanced-resolve](https://github.com/webpack/enhanced-resolve)   | [MIT](https://github.com/webpack/enhanced-resolve/blob/main/LICENSE)         |
| [dividab/tsconfig-paths](https://github.com/dividab/tsconfig-paths)       | [MIT](https://github.com/dividab/tsconfig-paths/blob/master/LICENSE)         |
| [parcel-bundler/parcel](https://github.com/parcel-bundler/parcel)         | [MIT](https://github.com/parcel-bundler/parcel/blob/v2/LICENSE)              |
| [tmccombs/json-comments-rs](https://github.com/tmccombs/json-comments-rs) | [Apache 2.0](https://github.com/tmccombs/json-comments-rs/blob/main/LICENSE) |
>>>>>>> b027a03e

[enhanced-resolve]: https://github.com/webpack/enhanced-resolve
[oxc-resolver]: https://github.com/oxc-project/oxc-resolver
[tsconfig-paths-webpack-plugin]: https://github.com/dividab/tsconfig-paths-webpack-plugin
<<<<<<< HEAD
=======
[discord-badge]: https://img.shields.io/discord/1079625926024900739?logo=discord&label=Discord
[discord-url]: https://discord.gg/9uXCAwqQZW
>>>>>>> b027a03e
[license-badge]: https://img.shields.io/badge/license-MIT-blue.svg
[license-url]: https://github.com/unrs/unrs-resolver/blob/main/LICENSE
[ci-badge]: https://github.com/unrs/unrs-resolver/actions/workflows/ci.yml/badge.svg?event=push&branch=main
[ci-url]: https://github.com/unrs/unrs-resolver/actions/workflows/ci.yml?query=event%3Apush+branch%3Amain
[code-coverage-badge]: https://codecov.io/github/unrs/unrs-resolver/branch/main/graph/badge.svg
[code-coverage-url]: https://codecov.io/gh/unrs/unrs-resolver
[sponsors-badge]: https://img.shields.io/github/sponsors/JounQin
[sponsors-url]: https://github.com/sponsors/JounQin
[codspeed-badge]: https://img.shields.io/endpoint?url=https://codspeed.io/badge.json
[codspeed-url]: https://codspeed.io/unrs/unrs-resolver
[crates-badge]: https://img.shields.io/crates/d/unrs_resolver?label=crates.io
[crates-url]: https://crates.io/crates/unrs_resolver
[docs-badge]: https://img.shields.io/docsrs/unrs_resolver
[docs-url]: https://docs.rs/unrs_resolver
[npm-badge]: https://img.shields.io/npm/dw/unrs-resolver?label=npm
[npm-url]: https://www.npmjs.com/package/unrs-resolver<|MERGE_RESOLUTION|>--- conflicted
+++ resolved
@@ -1,11 +1,5 @@
-<<<<<<< HEAD
-> [!NOTE]\
+> [!NOTE]
 > This is a fork of [oxc-resolver] and [rspack-resolver](https://github.com/web-infra-dev/rspack-resolver), cause 100% compatible with [enhanced-resolve] is the non-goal of [oxc-resolver] itself, we may add [enhanced-resolve] specific features like [`pnp support`](https://github.com/web-infra-dev/rspack/issues/2236) and [`alternative support`](https://github.com/web-infra-dev/rspack/issues/5052) in the future.
-=======
-<p align="center">
-  <img alt="OXC Logo" src="https://cdn.jsdelivr.net/gh/oxc-project/oxc-assets/preview-universal.png" width="700">
-</p>
->>>>>>> b027a03e
 
 <div align="center">
 
@@ -25,11 +19,7 @@
 
 Rust port of [enhanced-resolve].
 
-<<<<<<< HEAD
 - released on [crates.io][crates-url] and [npm][npm-url].
-=======
-- released on [crates.io](https://crates.io/crates/oxc_resolver) and [npm](https://www.npmjs.com/package/oxc-resolver).
->>>>>>> b027a03e
 - built-in [tsconfig-paths-webpack-plugin]
   - support extending tsconfig defined in `tsconfig.extends`
   - support paths alias defined in `tsconfig.compilerOptions.paths`
@@ -125,11 +115,7 @@
 
 The following options are aligned with [enhanced-resolve], and is implemented for Rust crate usage.
 
-<<<<<<< HEAD
 See [index.d.ts](https://github.com/unrs/unrs-resolver/blob/main/napi/index.d.ts) for Node.js usage.
-=======
-See [index.d.ts](https://github.com/oxc-project/oxc-resolver/blob/main/napi/index.d.ts) for Node.js usage.
->>>>>>> b027a03e
 
 | Field            | Default                   | Description                                                                                                                                               |
 | ---------------- | ------------------------- | --------------------------------------------------------------------------------------------------------------------------------------------------------- |
@@ -259,7 +245,6 @@
 
 UnRS partially copies code from the following projects.
 
-<<<<<<< HEAD
 | Project                                                                           | License                                                                      |
 | --------------------------------------------------------------------------------- | ---------------------------------------------------------------------------- |
 | [webpack/enhanced-resolve](https://github.com/webpack/enhanced-resolve)           | [MIT](https://github.com/webpack/enhanced-resolve/blob/main/LICENSE)         |
@@ -268,23 +253,10 @@
 | [tmccombs/json-comments-rs](https://github.com/tmccombs/json-comments-rs)         | [Apache 2.0](https://github.com/tmccombs/json-comments-rs/blob/main/LICENSE) |
 | [oxc-project/oxc-resolver](https://github.com/oxc-project/oxc-resolver)           | [MIT](https://github.com/oxc-project/oxc-resolver/blob/main/LICENSE)         |
 | [web-infra-dev/rspack-resolver](https://github.com/web-infra-dev/rspack-resolver) | [MIT](https://github.com/web-infra-dev/rspack-resolver/blob/main/LICENSE)    |
-=======
-| Project                                                                   | License                                                                      |
-| ------------------------------------------------------------------------- | ---------------------------------------------------------------------------- |
-| [webpack/enhanced-resolve](https://github.com/webpack/enhanced-resolve)   | [MIT](https://github.com/webpack/enhanced-resolve/blob/main/LICENSE)         |
-| [dividab/tsconfig-paths](https://github.com/dividab/tsconfig-paths)       | [MIT](https://github.com/dividab/tsconfig-paths/blob/master/LICENSE)         |
-| [parcel-bundler/parcel](https://github.com/parcel-bundler/parcel)         | [MIT](https://github.com/parcel-bundler/parcel/blob/v2/LICENSE)              |
-| [tmccombs/json-comments-rs](https://github.com/tmccombs/json-comments-rs) | [Apache 2.0](https://github.com/tmccombs/json-comments-rs/blob/main/LICENSE) |
->>>>>>> b027a03e
 
 [enhanced-resolve]: https://github.com/webpack/enhanced-resolve
 [oxc-resolver]: https://github.com/oxc-project/oxc-resolver
 [tsconfig-paths-webpack-plugin]: https://github.com/dividab/tsconfig-paths-webpack-plugin
-<<<<<<< HEAD
-=======
-[discord-badge]: https://img.shields.io/discord/1079625926024900739?logo=discord&label=Discord
-[discord-url]: https://discord.gg/9uXCAwqQZW
->>>>>>> b027a03e
 [license-badge]: https://img.shields.io/badge/license-MIT-blue.svg
 [license-url]: https://github.com/unrs/unrs-resolver/blob/main/LICENSE
 [ci-badge]: https://github.com/unrs/unrs-resolver/actions/workflows/ci.yml/badge.svg?event=push&branch=main
