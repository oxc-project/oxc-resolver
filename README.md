> [!NOTE]
>
> This is a fork of [oxc-resolver] and [rspack-resolver], and will be used in [eslint-plugin-import-x] and [eslint-import-resolver-typescript] cause 100% compatible with [enhanced-resolve] is the non-goal of [oxc-resolver] itself, we add [enhanced-resolve] specific features like [`pnp support`](https://github.com/web-infra-dev/rspack/issues/2236).
>
> We also fix several bugs reported by [eslint-plugin-import-x] and [eslint-import-resolver-typescript] users:
>
> - takes `paths` and `references` into account [at the same time](https://github.com/unrs/unrs-resolver/pull/12)
> - `references` should [take higher priority](https://github.com/unrs/unrs-resolver/pull/13)
> - support `pnpapi` core module and [package deep link](https://github.com/un-ts/eslint-plugin-import-x/issues/253)
> - enable [more targets](https://github.com/unrs/unrs-resolver/pull/29) support
> - absolute path aliasing [should not be skipped](https://github.com/import-js/eslint-import-resolver-typescript/issues/401)
> - use [napi-postinstall] for [legacy npm versions](https://github.com/unrs/unrs-resolver/issues/56)
> - Raspberry PI 4 aarch64 [compatibility issue](https://github.com/unrs/unrs-resolver/issues/64) and [import-js/eslint-import-resolver-typescript#406](https://github.com/import-js/eslint-import-resolver-typescript/issues/406) due to [mimalloc-safe]
> - support `load_as_directory` for [`pnp` mode](https://github.com/import-js/eslint-import-resolver-typescript/issues/409)
> - [resolve parent base url correctly](https://github.com/import-js/eslint-import-resolver-typescript/issues/437) by normalizing as absolute path
>
> The list could be longer in the future, but we don't want to make it too long here.
>
> We also sync with [oxc-resolver] and [rspack-resolver] regularly to keep up with the latest changes:
>
> - `oxc-resolver`: [#15](https://github.com/unrs/unrs-resolver/pull/15), [#49](https://github.com/unrs/unrs-resolver/pull/49), [#62](https://github.com/unrs/unrs-resolver/pull/62), [#86](https://github.com/unrs/unrs-resolver/pull/86) and [#94](https://github.com/unrs/unrs-resolver/pull/94)
> - `rspack-resolver`(planned): [#59](https://github.com/unrs/unrs-resolver/issues/59)
>
> Last but not least, we prepare some bug fix PRs first on our side and PR back into upstream projects, and we will keep doing this in the future:
>
> - `oxc-resolver`: [#84](https://github.com/unrs/unrs-resolver/pull/84) with [oxc-resolver#455](https://github.com/oxc-project/oxc-resolver/pull/455)
> - `rspack-resolver`: [#7](https://github.com/unrs/unrs-resolver/pull/7) with [rspack-resolver#54](https://github.com/web-infra-dev/rspack-resolver/pull/54), which is eventually replaced by [oxc-resolver#443](https://github.com/oxc-project/oxc-resolver/pull/443)

<div align="center">

[![Crates.io][crates-badge]][crates-url]
[![npmjs.com][npm-badge]][npm-url]

[![Docs.rs][docs-badge]][docs-url]
[![Build Status][ci-badge]][ci-url]
[![Code Coverage][code-coverage-badge]][code-coverage-url]
[![CodSpeed Badge][codspeed-badge]][codspeed-url]
[![Sponsors][sponsors-badge]][sponsors-url]
[![MIT licensed][license-badge]][license-url]

</div>

# UnRS Resolver

Rust port of [enhanced-resolve].

<<<<<<< HEAD
- released on [crates.io][crates-url] and [npm][npm-url].
- built-in [tsconfig-paths-webpack-plugin]
=======
- Released on [crates.io](https://crates.io/crates/oxc_resolver) and [npm](https://www.npmjs.com/package/oxc-resolver).
- Implements the [ESM](https://nodejs.org/api/esm.html#resolution-algorithm) and [CommonJS](https://nodejs.org/api/modules.html#all-together) module resolution algorithm specification.
- Built-in [tsconfig-paths-webpack-plugin]
>>>>>>> 778f0158
  - support extending tsconfig defined in `tsconfig.extends`
  - support paths alias defined in `tsconfig.compilerOptions.paths`
  - support project references defined `tsconfig.references`
  - support [template variable ${configDir} for substitution of config files directory path](https://github.com/microsoft/TypeScript/pull/58042)
- Supports in-memory file system via the `FileSystem` trait.
- Contains `tracing` instrumentation.

## Usage

### npm package

<<<<<<< HEAD
See `index.d.ts` for `resolveSync` and `ResolverFactory` API.
=======
See index.d.ts for `resolveSync` and `ResolverFactory` API.
>>>>>>> 778f0158

Quick example:

```javascript
<<<<<<< HEAD
import assert from 'node:assert';
import path from 'node:path';

import resolve, { ResolverFactory } from 'unrs-resolver';

// `resolve`
assert(resolve.sync(process.cwd(), './index.js').path, path.resolve('index.js'));

// `ResolverFactory`
const resolver = new ResolverFactory();
assert(resolver.sync(process.cwd(), './index.js').path, path.resolve('index.js'));
```

### Rust

See [docs.rs/unrs_resolver](https://docs.rs/unrs_resolver/latest/unrs_resolver/).
=======
import assert from 'assert';
import path from 'path';
import resolve, { ResolverFactory } from './index.js';

// `resolve`
assert(resolve.sync(process.cwd(), './index.js').path, path.join(cwd, 'index.js'));

// `ResolverFactory`
const resolver = new ResolverFactory();
assert(resolver.sync(process.cwd(), './index.js').path, path.join(cwd, 'index.js'));
```

#### Supports WASM

See https://stackblitz.com/edit/oxc-resolver for usage example.

### Rust

See [docs.rs/oxc_resolver](https://docs.rs/oxc_resolver/latest/oxc_resolver).
>>>>>>> 778f0158

## Terminology

### `directory`

An **absolute** path to a directory where the specifier is resolved against.

For CommonJS modules, it is the `__dirname` variable that contains the absolute path to the folder containing current module.

For ECMAScript modules, it is the value of `import.meta.url`.

Behavior is undefined when given a path to a file.

### `specifier`

The string passed to `require` or `import`, i.e. `require("specifier")` or `import "specifier"`

## Errors and Trouble Shooting

- `Error: Package subpath '.' is not defined by "exports" in` - occurs when resolving without `conditionNames`.

## Configuration

The following usages apply to both Rust and Node.js; the code snippets are written in JavaScript.

To handle the `exports` field in `package.json`, ESM and CJS need to be differentiated.

### ESM

Per [ESM Resolution algorithm](https://nodejs.org/api/esm.html#resolution-and-loading-algorithm)

> defaultConditions is the conditional environment name array, ["node", "import"].

This means when the caller is an ESM import (`import "module"`), resolve options should be

```javascript
{
  "conditionNames": ["node", "import"]
}
```

### CJS

Per [CJS Resolution algorithm](https://nodejs.org/api/modules.html#all-together)

> LOAD_PACKAGE_EXPORTS(X, DIR)
>
> 5. let MATCH = PACKAGE_EXPORTS_RESOLVE(pathToFileURL(DIR/NAME), "." + SUBPATH,
>    `package.json` "exports", ["node", "require"]) defined in the ESM resolver.

This means when the caller is a CJS require (`require("module")`), resolve options should be

```javascript
{
  "conditionNames": ["node", "require"]
}
```

### Cache

To support both CJS and ESM with the same cache:

```javascript
const esmResolver = new ResolverFactory({
  conditionNames: ['node', 'import'],
});

const cjsResolver = esmResolver.cloneWithOptions({
  conditionNames: ['node', 'require'],
});
```

### Browser Field

From this [non-standard spec](https://github.com/defunctzombie/package-browser-field-spec):

> The `browser` field is provided to JavaScript bundlers or component tools when packaging modules for client side use.

The option is

```javascript
{
  "aliasFields": ["browser"]
}
```

### Main Field

```javascript
{
  "mainFields": ["module", "main"]
}
```

Quoting esbuild's documentation:

- `main` - This is [the standard field](https://docs.npmjs.com/files/package.json#main) for all packages that are meant to be used with node. The name main is hard-coded in to node's module resolution logic itself. Because it's intended for use with node, it's reasonable to expect that the file path in this field is a CommonJS-style module.
- `module` - This field came from a [proposal](https://github.com/dherman/defense-of-dot-js/blob/f31319be735b21739756b87d551f6711bd7aa283/proposal.md) for how to integrate ECMAScript modules into node. Because of this, it's reasonable to expect that the file path in this field is an ECMAScript-style module. This proposal wasn't adopted by node (node uses "type": "module" instead) but it was adopted by major bundlers because ECMAScript-style modules lead to better tree shaking, or dead code removal.
- `browser` - This field came from a [proposal](https://gist.github.com/defunctzombie/4339901/49493836fb873ddaa4b8a7aa0ef2352119f69211) that allows bundlers to replace node-specific files or modules with their browser-friendly versions. It lets you specify an alternate browser-specific entry point. Note that it is possible for a package to use both the browser and module field together (see the note below).

## Options

The following options are aligned with [enhanced-resolve], and is implemented for Rust crate usage.

See [index.d.ts](https://github.com/unrs/unrs-resolver/blob/main/napi/index.d.ts) for Node.js usage.

| Field            | Default                   | Description                                                                                                                                               |
| ---------------- | ------------------------- | --------------------------------------------------------------------------------------------------------------------------------------------------------- |
| alias            | []                        | A list of module alias configurations or an object which maps key to value                                                                                |
| aliasFields      | []                        | A list of alias fields in description files                                                                                                               |
| extensionAlias   | {}                        | An object which maps extension to extension aliases                                                                                                       |
| conditionNames   | []                        | A list of exports field condition names                                                                                                                   |
| enforceExtension | false                     | Enforce that a extension from extensions must be used                                                                                                     |
| exportsFields    | ["exports"]               | A list of exports fields in description files                                                                                                             |
| extensions       | [".js", ".json", ".node"] | A list of extensions which should be tried for files                                                                                                      |
| fallback         | []                        | Same as `alias`, but only used if default resolving fails                                                                                                 |
| fileSystem       |                           | The file system which should be used                                                                                                                      |
| fullySpecified   | false                     | Request passed to resolve is already fully specified and extensions or main files are not resolved for it (they are still resolved for internal requests) |
| mainFields       | ["main"]                  | A list of main fields in description files                                                                                                                |
| mainFiles        | ["index"]                 | A list of main files in directories                                                                                                                       |
| modules          | ["node_modules"]          | A list of directories to resolve modules from, can be absolute path or folder name                                                                        |
| resolveToContext | false                     | Resolve to a context instead of a file                                                                                                                    |
| preferRelative   | false                     | Prefer to resolve module requests as relative request and fallback to resolving as module                                                                 |
| preferAbsolute   | false                     | Prefer to resolve server-relative urls as absolute paths before falling back to resolve in roots                                                          |
| restrictions     | []                        | A list of resolve restrictions                                                                                                                            |
| roots            | []                        | A list of root paths                                                                                                                                      |
| symlinks         | true                      | Whether to resolve symlinks to their symlinked location, [if possible](https://github.com/unrs/unrs-resolver/blob/main/src/options.rs#L157-L170).         |

### Unimplemented Options

| Field            | Default                     | Description                                                                                                                                   |
| ---------------- | --------------------------- | --------------------------------------------------------------------------------------------------------------------------------------------- |
| descriptionFiles | ["package.json"]            | A list of description files to read from                                                                                                      |
| cachePredicate   | function() { return true }; | A function which decides whether a request should be cached or not. An object is passed to the function with `path` and `request` properties. |
| cacheWithContext | true                        | If unsafe cache is enabled, includes `request.context` in the cache key                                                                       |
| plugins          | []                          | A list of additional resolve plugins which should be applied                                                                                  |
| resolver         | undefined                   | A prepared Resolver to which the plugins are attached                                                                                         |
| unsafeCache      | false                       | Use this cache object to unsafely cache the successful requests                                                                               |

## Debugging

The following environment variable emits tracing information for the `oxc_resolver::resolve` function.

e.g.

```
2024-06-11T07:12:20.003537Z DEBUG oxc_resolver: options: ResolveOptions { ... }, path: "...", specifier: "...", ret: "..."
    at /path/to/oxc_resolver-1.8.1/src/lib.rs:212
    in oxc_resolver::resolve with path: "...", specifier: "..."
```

The input values are `options`, `path` and `specifier`, the returned value is `ret`.

### NAPI

```
OXC_LOG=DEBUG your_program
```

### Rolldown

```bash
RD_LOG='oxc_resolver' rolldown build
```

## Test

Tests are ported from

- [enhanced-resolve](https://github.com/webpack/enhanced-resolve/tree/main/test)
- [tsconfig-path](https://github.com/dividab/tsconfig-paths/blob/master/src/__tests__/data/match-path-data.ts) and [parcel-resolver](https://github.com/parcel-bundler/parcel/tree/v2/packages/utils/node-resolver-core/test/fixture/tsconfig) for tsconfig-paths

Test cases are located in `./src/tests`, fixtures are located in `./tests`

- [x] alias.test.js
- [x] browserField.test.js
- [x] dependencies.test.js
- [x] exportsField.test.js
- [x] extension-alias.test.js
- [x] extensions.test.js
- [x] fallback.test.js
- [x] fullSpecified.test.js
- [x] identifier.test.js (see unit test in `crates/oxc_resolver/src/request.rs`)
- [x] importsField.test.js
- [x] incorrect-description-file.test.js (need to add ctx.fileDependencies)
- [x] missing.test.js
- [x] path.test.js (see unit test in `crates/oxc_resolver/src/path.rs`)
- [ ] plugins.test.js
- [ ] pnp.test.js
- [x] resolve.test.js
- [x] restrictions.test.js (partially done, regex is not supported yet)
- [x] roots.test.js
- [x] scoped-packages.test.js
- [x] simple.test.js
- [x] symlink.test.js

Irrelevant tests

- CachedInputFileSystem.test.js
- SyncAsyncFileSystemDecorator.test.js
- forEachBail.test.js
- getPaths.test.js
- pr-53.test.js
- unsafe-cache.test.js
- yield.test.js

## [Sponsored By](https://github.com/sponsors/JounQin)

[![Sponsors](https://raw.githubusercontent.com/1stG/static/master/sponsors.svg)](https://github.com/sponsors/JounQin)

### Sponsors

| 1stG                                                                                                                               | UnRs                                                                                                                               | UnTS                                                                                                                               |
| ---------------------------------------------------------------------------------------------------------------------------------- | ---------------------------------------------------------------------------------------------------------------------------------- | ---------------------------------------------------------------------------------------------------------------------------------- |
| [![1stG Open Collective backers and sponsors](https://opencollective.com/1stG/organizations.svg)](https://opencollective.com/1stG) | [![UnRs Open Collective backers and sponsors](https://opencollective.com/unrs/organizations.svg)](https://opencollective.com/unrs) | [![UnTS Open Collective backers and sponsors](https://opencollective.com/unts/organizations.svg)](https://opencollective.com/unts) |

### Backers

| 1stG                                                                                                                             | UnRs                                                                                                                             | UnTS                                                                                                                             |
| -------------------------------------------------------------------------------------------------------------------------------- | -------------------------------------------------------------------------------------------------------------------------------- | -------------------------------------------------------------------------------------------------------------------------------- |
| [![1stG Open Collective backers and sponsors](https://opencollective.com/1stG/individuals.svg)](https://opencollective.com/1stG) | [![UnRs Open Collective backers and sponsors](https://opencollective.com/unrs/individuals.svg)](https://opencollective.com/unrs) | [![UnTS Open Collective backers and sponsors](https://opencollective.com/unts/individuals.svg)](https://opencollective.com/unts) |

## 📖 License

`unrs_resolver` is free and open-source software licensed under the [MIT License](./LICENSE).

UnRS partially copies code from the following projects.

| Project                                                                           | License                                                                      |
| --------------------------------------------------------------------------------- | ---------------------------------------------------------------------------- |
| [webpack/enhanced-resolve](https://github.com/webpack/enhanced-resolve)           | [MIT](https://github.com/webpack/enhanced-resolve/blob/main/LICENSE)         |
| [dividab/tsconfig-paths](https://github.com/dividab/tsconfig-paths)               | [MIT](https://github.com/dividab/tsconfig-paths/blob/master/LICENSE)         |
| [parcel-bundler/parcel](https://github.com/parcel-bundler/parcel)                 | [MIT](https://github.com/parcel-bundler/parcel/blob/v2/LICENSE)              |
| [tmccombs/json-comments-rs](https://github.com/tmccombs/json-comments-rs)         | [Apache 2.0](https://github.com/tmccombs/json-comments-rs/blob/main/LICENSE) |
| [oxc-project/oxc-resolver](https://github.com/oxc-project/oxc-resolver)           | [MIT](https://github.com/oxc-project/oxc-resolver/blob/main/LICENSE)         |
| [web-infra-dev/rspack-resolver](https://github.com/web-infra-dev/rspack-resolver) | [MIT](https://github.com/web-infra-dev/rspack-resolver/blob/main/LICENSE)    |

[enhanced-resolve]: https://github.com/webpack/enhanced-resolve
[oxc-resolver]: https://github.com/oxc-project/oxc-resolver
[rspack-resolver]: https://github.com/web-infra-dev/rspack-resolver
[eslint-plugin-import-x]: https://github.com/un-ts/eslint-plugin-import-x
[eslint-import-resolver-typescript]: https://github.com/import-js/eslint-import-resolver-typescript
[napi-postinstall]: https://github.com/un-ts/napi-postinstall
[mimalloc-safe]: https://github.com/napi-rs/mimalloc-safe
[tsconfig-paths-webpack-plugin]: https://github.com/dividab/tsconfig-paths-webpack-plugin
[license-badge]: https://img.shields.io/badge/license-MIT-blue.svg
[license-url]: https://github.com/unrs/unrs-resolver/blob/main/LICENSE
[ci-badge]: https://github.com/unrs/unrs-resolver/actions/workflows/ci.yml/badge.svg?event=push&branch=main
[ci-url]: https://github.com/unrs/unrs-resolver/actions/workflows/ci.yml?query=event%3Apush+branch%3Amain
[code-coverage-badge]: https://codecov.io/github/unrs/unrs-resolver/branch/main/graph/badge.svg
[code-coverage-url]: https://codecov.io/gh/unrs/unrs-resolver
[sponsors-badge]: https://img.shields.io/github/sponsors/JounQin
[sponsors-url]: https://github.com/sponsors/JounQin
[codspeed-badge]: https://img.shields.io/endpoint?url=https://codspeed.io/badge.json
<<<<<<< HEAD
[codspeed-url]: https://codspeed.io/unrs/unrs-resolver
[crates-badge]: https://img.shields.io/crates/d/unrs_resolver?label=crates.io
[crates-url]: https://crates.io/crates/unrs_resolver
[docs-badge]: https://img.shields.io/docsrs/unrs_resolver
[docs-url]: https://docs.rs/unrs_resolver
[npm-badge]: https://img.shields.io/npm/dw/unrs-resolver?label=npm
[npm-url]: https://www.npmjs.com/package/unrs-resolver
=======
[codspeed-url]: https://codspeed.io/oxc-project/oxc-resolver
[crates-badge]: https://img.shields.io/crates/dr/oxc_resolver
[crates-url]: https://crates.io/crates/oxc_resolver
[docs-badge]: https://img.shields.io/docsrs/oxc_resolver
[docs-url]: https://docs.rs/oxc_resolver/latest/oxc_resolver
[npm-badge]: https://img.shields.io/npm/dw/oxc-resolver?label=npm
[npm-url]: https://www.npmjs.com/package/oxc-resolver
>>>>>>> 778f0158
<|MERGE_RESOLUTION|>--- conflicted
+++ resolved
@@ -44,14 +44,9 @@
 
 Rust port of [enhanced-resolve].
 
-<<<<<<< HEAD
-- released on [crates.io][crates-url] and [npm][npm-url].
-- built-in [tsconfig-paths-webpack-plugin]
-=======
-- Released on [crates.io](https://crates.io/crates/oxc_resolver) and [npm](https://www.npmjs.com/package/oxc-resolver).
+- Released on [crates.io][crates-url] and [npm][npm-url].
 - Implements the [ESM](https://nodejs.org/api/esm.html#resolution-algorithm) and [CommonJS](https://nodejs.org/api/modules.html#all-together) module resolution algorithm specification.
 - Built-in [tsconfig-paths-webpack-plugin]
->>>>>>> 778f0158
   - support extending tsconfig defined in `tsconfig.extends`
   - support paths alias defined in `tsconfig.compilerOptions.paths`
   - support project references defined `tsconfig.references`
@@ -63,16 +58,11 @@
 
 ### npm package
 
-<<<<<<< HEAD
 See `index.d.ts` for `resolveSync` and `ResolverFactory` API.
-=======
-See index.d.ts for `resolveSync` and `ResolverFactory` API.
->>>>>>> 778f0158
 
 Quick example:
 
 ```javascript
-<<<<<<< HEAD
 import assert from 'node:assert';
 import path from 'node:path';
 
@@ -89,27 +79,6 @@
 ### Rust
 
 See [docs.rs/unrs_resolver](https://docs.rs/unrs_resolver/latest/unrs_resolver/).
-=======
-import assert from 'assert';
-import path from 'path';
-import resolve, { ResolverFactory } from './index.js';
-
-// `resolve`
-assert(resolve.sync(process.cwd(), './index.js').path, path.join(cwd, 'index.js'));
-
-// `ResolverFactory`
-const resolver = new ResolverFactory();
-assert(resolver.sync(process.cwd(), './index.js').path, path.join(cwd, 'index.js'));
-```
-
-#### Supports WASM
-
-See https://stackblitz.com/edit/oxc-resolver for usage example.
-
-### Rust
-
-See [docs.rs/oxc_resolver](https://docs.rs/oxc_resolver/latest/oxc_resolver).
->>>>>>> 778f0158
 
 ## Terminology
 
@@ -222,6 +191,7 @@
 | aliasFields      | []                        | A list of alias fields in description files                                                                                                               |
 | extensionAlias   | {}                        | An object which maps extension to extension aliases                                                                                                       |
 | conditionNames   | []                        | A list of exports field condition names                                                                                                                   |
+| descriptionFiles | ["package.json"]          | A list of description files to read from                                                                                                                  |
 | enforceExtension | false                     | Enforce that a extension from extensions must be used                                                                                                     |
 | exportsFields    | ["exports"]               | A list of exports fields in description files                                                                                                             |
 | extensions       | [".js", ".json", ".node"] | A list of extensions which should be tried for files                                                                                                      |
@@ -242,7 +212,6 @@
 
 | Field            | Default                     | Description                                                                                                                                   |
 | ---------------- | --------------------------- | --------------------------------------------------------------------------------------------------------------------------------------------- |
-| descriptionFiles | ["package.json"]            | A list of description files to read from                                                                                                      |
 | cachePredicate   | function() { return true }; | A function which decides whether a request should be cached or not. An object is passed to the function with `path` and `request` properties. |
 | cacheWithContext | true                        | If unsafe cache is enabled, includes `request.context` in the cache key                                                                       |
 | plugins          | []                          | A list of additional resolve plugins which should be applied                                                                                  |
@@ -364,20 +333,10 @@
 [sponsors-badge]: https://img.shields.io/github/sponsors/JounQin
 [sponsors-url]: https://github.com/sponsors/JounQin
 [codspeed-badge]: https://img.shields.io/endpoint?url=https://codspeed.io/badge.json
-<<<<<<< HEAD
 [codspeed-url]: https://codspeed.io/unrs/unrs-resolver
 [crates-badge]: https://img.shields.io/crates/d/unrs_resolver?label=crates.io
 [crates-url]: https://crates.io/crates/unrs_resolver
 [docs-badge]: https://img.shields.io/docsrs/unrs_resolver
 [docs-url]: https://docs.rs/unrs_resolver
 [npm-badge]: https://img.shields.io/npm/dw/unrs-resolver?label=npm
-[npm-url]: https://www.npmjs.com/package/unrs-resolver
-=======
-[codspeed-url]: https://codspeed.io/oxc-project/oxc-resolver
-[crates-badge]: https://img.shields.io/crates/dr/oxc_resolver
-[crates-url]: https://crates.io/crates/oxc_resolver
-[docs-badge]: https://img.shields.io/docsrs/oxc_resolver
-[docs-url]: https://docs.rs/oxc_resolver/latest/oxc_resolver
-[npm-badge]: https://img.shields.io/npm/dw/oxc-resolver?label=npm
-[npm-url]: https://www.npmjs.com/package/oxc-resolver
->>>>>>> 778f0158
+[npm-url]: https://www.npmjs.com/package/unrs-resolver