--- conflicted
+++ resolved
@@ -1,13 +1,7 @@
 {
-<<<<<<< HEAD
   "name": "unrs-resolver",
   "version": "1.4.1",
   "description": "Oxc Resolver Node API with PNP support",
-=======
-  "name": "oxc-resolver",
-  "version": "5.2.0",
-  "description": "Oxc Resolver Node API",
->>>>>>> a214a807
   "main": "index.js",
   "browser": "browser.js",
   "files": [
@@ -43,14 +37,10 @@
       "aarch64-unknown-linux-gnu",
       "aarch64-unknown-linux-musl",
       "armv7-unknown-linux-gnueabihf",
-<<<<<<< HEAD
       "armv7-unknown-linux-musleabihf",
       "powerpc64le-unknown-linux-gnu",
+      "riscv64gc-unknown-linux-gnu",
       "s390x-unknown-linux-gnu",
-=======
-      "s390x-unknown-linux-gnu",
-      "riscv64gc-unknown-linux-gnu",
->>>>>>> a214a807
       "x86_64-apple-darwin",
       "aarch64-apple-darwin",
       "wasm32-wasip1-threads"
