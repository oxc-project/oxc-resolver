{
  "name": "pnpm",
  "version": "1.0.0",
  "private": true,
  "devDependencies": {
<<<<<<< HEAD
    "@oxc-resolver/test-longfilename-aaaaaaaaaaaaaaaaaaaaaaaaaaaaaaaaaaaaaaaaaaaaaaaaaaaaaaaaaaaaaaaaaaaaaaaaaaaaaaaaaaaaaaaaaaaaaaaaaaaaaaaaaaaaaaaaaaaaaaaaaaaaaaaaaaaaaaaaaaaaaaaaaaaaaaaaaaaaaaaaaaaaaaaaaaaaaaaaaaaaaa": "file:longfilename",
    "axios": "1.8.4",
    "decimal.js": "10.5.0",
    "ipaddr.js": "2.2.0",
    "mathjs": "14.4.0",
    "postcss": "8.5.3",
    "styled-components": "6.1.17"
=======
    "@oxc-resolver/test-longfilename-aaaaaaaaaaaaaaaaaaaaaaaaaaaaaaaaaaaaaaaaaaaaaaaaaaaaaaaaaaaaaaaaaaaaaaaaaaaaaaaaaaaaaaaaaaaaaaaaaaaaaaaaaaaaaaaaaaaaaaaaaaaaaaaaaaaaaaaaaaaaaaaaaaaaaaaaaaaaaaaaaaaaaaaaaaaaaaaaaaaaaa": "file:./longfilename",
    "axios": "1.6.2",
    "decimal.js": "10.4.3",
    "ipaddr.js": "2.2.0",
    "mathjs": "13.2.0",
    "postcss": "8.4.33",
    "styled-components": "6.1.1",
    "minimatch": "10.0.1"
>>>>>>> 778f0158
  }
}<|MERGE_RESOLUTION|>--- conflicted
+++ resolved
@@ -3,23 +3,13 @@
   "version": "1.0.0",
   "private": true,
   "devDependencies": {
-<<<<<<< HEAD
     "@oxc-resolver/test-longfilename-aaaaaaaaaaaaaaaaaaaaaaaaaaaaaaaaaaaaaaaaaaaaaaaaaaaaaaaaaaaaaaaaaaaaaaaaaaaaaaaaaaaaaaaaaaaaaaaaaaaaaaaaaaaaaaaaaaaaaaaaaaaaaaaaaaaaaaaaaaaaaaaaaaaaaaaaaaaaaaaaaaaaaaaaaaaaaaaaaaaaaa": "file:longfilename",
     "axios": "1.8.4",
     "decimal.js": "10.5.0",
     "ipaddr.js": "2.2.0",
     "mathjs": "14.4.0",
+    "minimatch": "10.0.1",
     "postcss": "8.5.3",
     "styled-components": "6.1.17"
-=======
-    "@oxc-resolver/test-longfilename-aaaaaaaaaaaaaaaaaaaaaaaaaaaaaaaaaaaaaaaaaaaaaaaaaaaaaaaaaaaaaaaaaaaaaaaaaaaaaaaaaaaaaaaaaaaaaaaaaaaaaaaaaaaaaaaaaaaaaaaaaaaaaaaaaaaaaaaaaaaaaaaaaaaaaaaaaaaaaaaaaaaaaaaaaaaaaaaaaaaaaa": "file:./longfilename",
-    "axios": "1.6.2",
-    "decimal.js": "10.4.3",
-    "ipaddr.js": "2.2.0",
-    "mathjs": "13.2.0",
-    "postcss": "8.4.33",
-    "styled-components": "6.1.1",
-    "minimatch": "10.0.1"
->>>>>>> 778f0158
   }
 }