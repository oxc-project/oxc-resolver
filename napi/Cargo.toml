[package]
name = "unrs_resolver_napi"
version = "0.0.0"
edition = "2024"
publish = false
rust-version = "1.85.0"

[lib]
crate-type = ["cdylib"]
test = false
doctest = false

[dependencies]
napi = { version = "3.0.0-alpha.33", default-features = false, features = ["napi3", "serde-json"] }
napi-derive = { version = "3.0.0-alpha.29" }
oxc_resolver = { path = "..", package = "unrs_resolver" }
tracing-subscriber = { version = "0.3.19", default-features = false, features = ["std", "fmt"] } # Omit the `regex` feature

[target.'cfg(all(not(target_os = "linux"), not(target_os = "freebsd"), not(target_arch = "arm"), not(target_family = "wasm")))'.dependencies]
mimalloc-safe = { version = "0.1.50", features = ["skip_collect_on_exit"] }

[target.'cfg(all(target_os = "linux", not(target_arch = "arm")))'.dependencies]
mimalloc-safe = { version = "0.1.50", features = ["skip_collect_on_exit", "local_dynamic_tls"] }

[build-dependencies]
<<<<<<< HEAD
napi-build = "2.1.6"

[package.metadata.cargo-machete]
ignored = ["napi"]
=======
napi-build = "2.1.6"
>>>>>>> a214a807
<|MERGE_RESOLUTION|>--- conflicted
+++ resolved
@@ -23,11 +23,4 @@
 mimalloc-safe = { version = "0.1.50", features = ["skip_collect_on_exit", "local_dynamic_tls"] }
 
 [build-dependencies]
-<<<<<<< HEAD
-napi-build = "2.1.6"
-
-[package.metadata.cargo-machete]
-ignored = ["napi"]
-=======
-napi-build = "2.1.6"
->>>>>>> a214a807
+napi-build = "2.1.6"