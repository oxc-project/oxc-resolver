--- conflicted
+++ resolved
@@ -1,8 +1,8 @@
 import fs from 'node:fs'
 
-const fileUrl = new URL('index.js', import.meta.url)
+const filename = new URL('index.js', import.meta.url)
 
-let data = fs.readFileSync(fileUrl, 'utf-8')
+let data = fs.readFileSync(filename, 'utf-8')
 
 data = data.replace(
   '\nif (!nativeBinding) {',
@@ -15,18 +15,13 @@
     loadErrors.push(err)
   }
 }
-<<<<<<< HEAD
 ` + value,
 )
 
-fs.writeFileSync(fileUrl, data)
-=======
-` + s,
-);
 data = data + `
 if (process.versions.pnp) {
-  process.env.OXC_RESOLVER_YARN_PNP = '1'
+  process.env.UNRS_RESOLVER_YARN_PNP = '1'
 }
 `
-fs.writeFileSync(filename, data);
->>>>>>> 33f97f5b
+
+fs.writeFileSync(filename, data)