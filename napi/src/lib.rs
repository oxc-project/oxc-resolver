#[cfg(all(
    feature = "allocator",
    not(any(target_arch = "arm", target_os = "freebsd", target_family = "wasm"))
))]
#[global_allocator]
static ALLOC: mimalloc_safe::MiMalloc = mimalloc_safe::MiMalloc;

use std::{
    path::{Path, PathBuf},
    sync::Arc,
};

use napi::{Task, bindgen_prelude::AsyncTask};
use napi_derive::napi;
<<<<<<< HEAD
use unrs_resolver::{PackageJson, ResolveOptions, Resolver};
=======
use oxc_resolver::{PackageJson, ResolveError, ResolveOptions, Resolver};
>>>>>>> 52717868

use self::options::{NapiResolveOptions, StrOrStrList};

mod options;
#[cfg(feature = "tracing-subscriber")]
mod tracing;

#[napi(object)]
pub struct ResolveResult {
    pub path: Option<String>,
    pub error: Option<String>,
    pub builtin: Option<Builtin>,
    /// Module type for this path.
    ///
    /// Enable with `ResolveOptions#moduleType`.
    ///
    /// The module type is computed `ESM_FILE_FORMAT` from the [ESM resolution algorithm specification](https://nodejs.org/docs/latest/api/esm.html#resolution-algorithm-specification).
    ///
    ///  The algorithm uses the file extension or finds the closest `package.json` with the `type` field.
    pub module_type: Option<ModuleType>,

    /// `package.json` path for the given module.
    pub package_json_path: Option<String>,
}

/// Node.js builtin module when `Options::builtin_modules` is enabled.
#[napi(object)]
pub struct Builtin {
    /// Resolved module.
    ///
    /// Always prefixed with "node:" in compliance with the ESM specification.
    pub resolved: String,

    /// Whether the request was prefixed with `node:` or not.
    /// `fs` -> `false`.
    /// `node:fs` returns `true`.
    pub is_runtime_module: bool,
}

fn resolve(resolver: &Resolver, path: &Path, request: &str) -> ResolveResult {
    match resolver.resolve(path, request) {
        Ok(resolution) => ResolveResult {
            path: Some(resolution.full_path().to_string_lossy().to_string()),
            error: None,
            builtin: None,
            module_type: resolution.module_type().map(ModuleType::from),
            package_json_path: resolution
                .package_json()
                .and_then(|p| p.path().to_str())
                .map(|p| p.to_string()),
        },
        Err(err) => {
            let error = err.to_string();
            ResolveResult {
                path: None,
                builtin: match err {
                    ResolveError::Builtin { resolved, is_runtime_module } => {
                        Some(Builtin { resolved, is_runtime_module })
                    }
                    _ => None,
                },
                module_type: None,
                error: Some(error),
                package_json_path: None,
            }
        }
    }
}

#[napi(string_enum = "lowercase")]
pub enum ModuleType {
    Module,
    CommonJs,
    Json,
    Wasm,
    Addon,
}

impl From<unrs_resolver::ModuleType> for ModuleType {
    fn from(value: unrs_resolver::ModuleType) -> Self {
        match value {
            unrs_resolver::ModuleType::Module => Self::Module,
            unrs_resolver::ModuleType::CommonJs => Self::CommonJs,
            unrs_resolver::ModuleType::Json => Self::Json,
            unrs_resolver::ModuleType::Wasm => Self::Wasm,
            unrs_resolver::ModuleType::Addon => Self::Addon,
        }
    }
}

#[allow(clippy::needless_pass_by_value)]
#[napi]
pub fn sync(path: String, request: String) -> ResolveResult {
    let path = PathBuf::from(path);
    let resolver = Resolver::new(ResolveOptions::default());
    resolve(&resolver, &path, &request)
}

pub struct ResolveTask {
    resolver: Arc<Resolver>,
    directory: PathBuf,
    request: String,
}

#[napi]
impl Task for ResolveTask {
    type JsValue = ResolveResult;
    type Output = ResolveResult;

    fn compute(&mut self) -> napi::Result<Self::Output> {
        Ok(resolve(&self.resolver, &self.directory, &self.request))
    }

    fn resolve(&mut self, _: napi::Env, result: Self::Output) -> napi::Result<Self::JsValue> {
        Ok(result)
    }
}

#[napi]
pub struct ResolverFactory {
    resolver: Arc<Resolver>,
}

#[napi]
impl ResolverFactory {
    #[napi(constructor)]
    pub fn new(options: Option<NapiResolveOptions>) -> Self {
        #[cfg(feature = "tracing-subscriber")]
        {
            tracing::init_tracing();
        }
        let options = options.map_or_else(ResolveOptions::default, Self::normalize_options);
        Self { resolver: Arc::new(Resolver::new(options)) }
    }

    #[napi]
    #[allow(clippy::should_implement_trait)]
    pub fn default() -> Self {
        let default_options = ResolveOptions::default();
        Self { resolver: Arc::new(Resolver::new(default_options)) }
    }

    /// Clone the resolver using the same underlying cache.
    #[napi]
    pub fn clone_with_options(&self, options: NapiResolveOptions) -> Self {
        Self {
            resolver: Arc::new(self.resolver.clone_with_options(Self::normalize_options(options))),
        }
    }

    /// Clear the underlying cache.
    #[napi]
    pub fn clear_cache(&self) {
        self.resolver.clear_cache();
    }

    /// Synchronously resolve `specifier` at an absolute path to a `directory`.
    #[allow(clippy::needless_pass_by_value)]
    #[napi]
    pub fn sync(&self, directory: String, request: String) -> ResolveResult {
        let path = PathBuf::from(directory);
        resolve(&self.resolver, &path, &request)
    }

    /// Asynchronously resolve `specifier` at an absolute path to a `directory`.
    #[allow(clippy::needless_pass_by_value)]
    #[napi(js_name = "async")]
    pub fn resolve_async(&self, directory: String, request: String) -> AsyncTask<ResolveTask> {
        let path = PathBuf::from(directory);
        let resolver = self.resolver.clone();
        AsyncTask::new(ResolveTask { resolver, directory: path, request })
    }

    fn normalize_options(op: NapiResolveOptions) -> ResolveOptions {
        let default = ResolveOptions::default();
        // merging options
        ResolveOptions {
            enable_pnp: default.enable_pnp,
            tsconfig: op.tsconfig.map(|tsconfig| tsconfig.into()),
            alias: op
                .alias
                .map(|alias| {
                    alias
                        .into_iter()
                        .map(|(k, v)| {
                            let v = v
                                .into_iter()
                                .map(|item| match item {
                                    Some(path) => unrs_resolver::AliasValue::from(path),
                                    None => unrs_resolver::AliasValue::Ignore,
                                })
                                .collect();
                            (k, v)
                        })
                        .collect::<Vec<_>>()
                })
                .unwrap_or(default.alias),
            alias_fields: op
                .alias_fields
                .map(|o| o.into_iter().map(|x| StrOrStrList(x).into()).collect::<Vec<_>>())
                .unwrap_or(default.alias_fields),
            condition_names: op.condition_names.unwrap_or(default.condition_names),
            description_files: op.description_files.unwrap_or(default.description_files),
            enforce_extension: op
                .enforce_extension
                .map(|enforce_extension| enforce_extension.into())
                .unwrap_or(default.enforce_extension),
            exports_fields: op
                .exports_fields
                .map(|o| o.into_iter().map(|x| StrOrStrList(x).into()).collect::<Vec<_>>())
                .unwrap_or(default.exports_fields),
            imports_fields: op
                .imports_fields
                .map(|o| o.into_iter().map(|x| StrOrStrList(x).into()).collect::<Vec<_>>())
                .unwrap_or(default.imports_fields),
            extension_alias: op
                .extension_alias
                .map(|extension_alias| extension_alias.into_iter().collect::<Vec<_>>())
                .unwrap_or(default.extension_alias),
            extensions: op.extensions.unwrap_or(default.extensions),
            fallback: op
                .fallback
                .map(|fallback| {
                    fallback
                        .into_iter()
                        .map(|(k, v)| {
                            let v = v
                                .into_iter()
                                .map(|item| match item {
                                    Some(path) => unrs_resolver::AliasValue::from(path),
                                    None => unrs_resolver::AliasValue::Ignore,
                                })
                                .collect();
                            (k, v)
                        })
                        .collect::<Vec<_>>()
                })
                .unwrap_or(default.fallback),
            fully_specified: op.fully_specified.unwrap_or(default.fully_specified),
            main_fields: op
                .main_fields
                .map(|o| StrOrStrList(o).into())
                .unwrap_or(default.main_fields),
            main_files: op.main_files.unwrap_or(default.main_files),
            modules: op.modules.map(|o| StrOrStrList(o).into()).unwrap_or(default.modules),
            resolve_to_context: op.resolve_to_context.unwrap_or(default.resolve_to_context),
            prefer_relative: op.prefer_relative.unwrap_or(default.prefer_relative),
            prefer_absolute: op.prefer_absolute.unwrap_or(default.prefer_absolute),
            restrictions: op
                .restrictions
                .map(|restrictions| {
                    restrictions
                        .into_iter()
                        .map(|restriction| restriction.into())
                        .collect::<Vec<_>>()
                })
                .unwrap_or(default.restrictions),
            roots: op
                .roots
                .map(|roots| roots.into_iter().map(PathBuf::from).collect::<Vec<_>>())
                .unwrap_or(default.roots),
            symlinks: op.symlinks.unwrap_or(default.symlinks),
            builtin_modules: op.builtin_modules.unwrap_or(default.builtin_modules),
            module_type: op.module_type.unwrap_or(default.module_type),
            allow_package_exports_in_directory_resolve: op
                .allow_package_exports_in_directory_resolve
                .unwrap_or(default.allow_package_exports_in_directory_resolve),
            #[cfg(feature = "yarn_pnp")]
<<<<<<< HEAD
            enable_pnp: true,
=======
            yarn_pnp: op.yarn_pnp.unwrap_or(default.yarn_pnp),
>>>>>>> 52717868
        }
    }
}<|MERGE_RESOLUTION|>--- conflicted
+++ resolved
@@ -12,11 +12,7 @@
 
 use napi::{Task, bindgen_prelude::AsyncTask};
 use napi_derive::napi;
-<<<<<<< HEAD
-use unrs_resolver::{PackageJson, ResolveOptions, Resolver};
-=======
-use oxc_resolver::{PackageJson, ResolveError, ResolveOptions, Resolver};
->>>>>>> 52717868
+use unrs_resolver::{PackageJson, ResolveError, ResolveOptions, Resolver};
 
 use self::options::{NapiResolveOptions, StrOrStrList};
 
@@ -194,7 +190,6 @@
         let default = ResolveOptions::default();
         // merging options
         ResolveOptions {
-            enable_pnp: default.enable_pnp,
             tsconfig: op.tsconfig.map(|tsconfig| tsconfig.into()),
             alias: op
                 .alias
@@ -284,12 +279,7 @@
             allow_package_exports_in_directory_resolve: op
                 .allow_package_exports_in_directory_resolve
                 .unwrap_or(default.allow_package_exports_in_directory_resolve),
-            #[cfg(feature = "yarn_pnp")]
-<<<<<<< HEAD
-            enable_pnp: true,
-=======
             yarn_pnp: op.yarn_pnp.unwrap_or(default.yarn_pnp),
->>>>>>> 52717868
         }
     }
 }