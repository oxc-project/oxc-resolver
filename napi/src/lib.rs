--- conflicted
+++ resolved
@@ -1,11 +1,7 @@
-<<<<<<< HEAD
-#[cfg(not(any(target_arch = "arm", target_os = "freebsd", target_family = "wasm")))]
-=======
 #[cfg(all(
     feature = "allocator",
     not(any(target_arch = "arm", target_os = "freebsd", target_family = "wasm"))
 ))]
->>>>>>> 778f0158
 #[global_allocator]
 static ALLOC: mimalloc_safe::MiMalloc = mimalloc_safe::MiMalloc;
 
@@ -16,7 +12,7 @@
 
 use napi::{Task, bindgen_prelude::AsyncTask};
 use napi_derive::napi;
-use oxc_resolver::{PackageJson, ResolveOptions, Resolver};
+use unrs_resolver::{PackageJson, ResolveOptions, Resolver};
 
 use self::options::{NapiResolveOptions, StrOrStrList};
 
@@ -70,14 +66,14 @@
     Addon,
 }
 
-impl From<oxc_resolver::ModuleType> for ModuleType {
-    fn from(value: oxc_resolver::ModuleType) -> Self {
+impl From<unrs_resolver::ModuleType> for ModuleType {
+    fn from(value: unrs_resolver::ModuleType) -> Self {
         match value {
-            oxc_resolver::ModuleType::Module => Self::Module,
-            oxc_resolver::ModuleType::CommonJs => Self::CommonJs,
-            oxc_resolver::ModuleType::Json => Self::Json,
-            oxc_resolver::ModuleType::Wasm => Self::Wasm,
-            oxc_resolver::ModuleType::Addon => Self::Addon,
+            unrs_resolver::ModuleType::Module => Self::Module,
+            unrs_resolver::ModuleType::CommonJs => Self::CommonJs,
+            unrs_resolver::ModuleType::Json => Self::Json,
+            unrs_resolver::ModuleType::Wasm => Self::Wasm,
+            unrs_resolver::ModuleType::Addon => Self::Addon,
         }
     }
 }
@@ -180,8 +176,8 @@
                             let v = v
                                 .into_iter()
                                 .map(|item| match item {
-                                    Some(path) => oxc_resolver::AliasValue::from(path),
-                                    None => oxc_resolver::AliasValue::Ignore,
+                                    Some(path) => unrs_resolver::AliasValue::from(path),
+                                    None => unrs_resolver::AliasValue::Ignore,
                                 })
                                 .collect();
                             (k, v)
@@ -194,6 +190,7 @@
                 .map(|o| o.into_iter().map(|x| StrOrStrList(x).into()).collect::<Vec<_>>())
                 .unwrap_or(default.alias_fields),
             condition_names: op.condition_names.unwrap_or(default.condition_names),
+            description_files: op.description_files.unwrap_or(default.description_files),
             enforce_extension: op
                 .enforce_extension
                 .map(|enforce_extension| enforce_extension.into())
@@ -220,8 +217,8 @@
                             let v = v
                                 .into_iter()
                                 .map(|item| match item {
-                                    Some(path) => oxc_resolver::AliasValue::from(path),
-                                    None => oxc_resolver::AliasValue::Ignore,
+                                    Some(path) => unrs_resolver::AliasValue::from(path),
+                                    None => unrs_resolver::AliasValue::Ignore,
                                 })
                                 .collect();
                             (k, v)
@@ -256,7 +253,7 @@
             builtin_modules: op.builtin_modules.unwrap_or(default.builtin_modules),
             module_type: op.module_type.unwrap_or(default.module_type),
             #[cfg(feature = "yarn_pnp")]
-            pnp_manifest: default.pnp_manifest,
+            enable_pnp: true,
         }
     }
 }