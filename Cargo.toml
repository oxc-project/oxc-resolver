--- conflicted
+++ resolved
@@ -16,19 +16,11 @@
 description = "ESM / CJS module resolution"
 
 [workspace.dependencies]
-<<<<<<< HEAD
 unrs_resolver = { version = "1.10.1", path = "." }
 
 [package]
 name = "unrs_resolver"
 version = "1.10.1"
-=======
-oxc_resolver = { version = "11.5.0", path = "." }
-
-[package]
-name = "oxc_resolver"
-version = "11.5.0"
->>>>>>> 33f97f5b
 authors.workspace = true
 categories.workspace = true
 edition.workspace = true
@@ -87,21 +79,6 @@
 name = "resolver"
 
 [dependencies]
-<<<<<<< HEAD
-cfg-if = "1.0"
-indexmap = { version = "2.10.0", features = ["serde"] }
-json-strip-comments = "1.0.4"
-once_cell = "1.21.3" # Use `std::sync::OnceLock::get_or_try_init` when it is stable.
-papaya = "0.2.3"
-rustc-hash = { version = "2.1.1", default-features = false, features = ["std"] }
-serde = { version = "1.0.219", features = ["derive"], optional = true } # derive for Deserialize from package.json
-serde_json = { version = "1.0.140", features = ["preserve_order"], optional = true } # preserve_order: package_json.exports requires order such as `["require", "import", "default"]`
-simdutf8 = { version = "0.1.5", features = ["aarch64_neon"] }
-thiserror = "2.0.12"
-tracing = "0.1.41"
-url = "2.5.4"
-windows-sys = { version = "0.60.2", features = ["Win32_Foundation", "Win32_Storage_FileSystem"] }
-=======
 cfg-if = "1"
 indexmap = { version = "2", features = ["serde"] }
 json-strip-comments = "1"
@@ -113,7 +90,7 @@
 simdutf8 = { version = "0.1" }
 thiserror = "2"
 tracing = "0.1"
->>>>>>> 33f97f5b
+url = "2"
 
 pnp = { version = "0.11.0", optional = true }
 
@@ -128,15 +105,8 @@
 vfs = "0.12.1" # for testing with in memory file system
 
 [features]
-<<<<<<< HEAD
-default = ["fs_cache", "yarn_pnp"]
-## Provides the `FsCache` implementation.
-fs_cache = ["dep:serde", "dep:serde_json"]
-## Enables the [PackageJsonSerde::raw_json] API,
-=======
 default = []
 ## Enables the [PackageJson::raw_json] API,
->>>>>>> 33f97f5b
 ## which returns the `package.json` with `serde_json::Value`.
 package_json_raw_json_api = []
 ## [Yarn Plug'n'Play](https://yarnpkg.com/features/pnp)
