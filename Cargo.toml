--- conflicted
+++ resolved
@@ -2,15 +2,8 @@
 members = ["napi"]
 resolver = "2"
 
-<<<<<<< HEAD
-[package]
-name = "unrs_resolver"
-version = "1.7.13"
+[workspace.package]
 authors = ["JounQin <admin@1stg.me> (https://www.1stG.me)"]
-=======
-[workspace.package]
-authors = ["Boshen <boshenc@gmail.com>"]
->>>>>>> 778f0158
 categories = ["development-tools"]
 edition = "2024"
 homepage = "https://github.com/unrs/unrs-resolver"
@@ -23,11 +16,11 @@
 description = "ESM / CJS module resolution"
 
 [workspace.dependencies]
-oxc_resolver = { version = "11.2.0", path = "." }
+unrs_resolver = { version = "1.7.13", path = "." }
 
 [package]
-name = "oxc_resolver"
-version = "11.2.0"
+name = "unrs_resolver"
+version = "1.7.13"
 authors.workspace = true
 categories.workspace = true
 edition.workspace = true
