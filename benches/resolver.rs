--- conflicted
+++ resolved
@@ -148,11 +148,7 @@
 
     // check validity
     for (path, request) in &data {
-<<<<<<< HEAD
-        assert!(unrs_resolver().resolve(path, request).is_ok(), "{:?} {request}", path.display());
-=======
-        assert!(oxc_resolver().resolve(path, request).is_ok(), "{} {request}", path.display());
->>>>>>> 778f0158
+        assert!(unrs_resolver().resolve(path, request).is_ok(), "{} {request}", path.display());
     }
 
     let symlink_test_dir = create_symlinks().expect("Create symlink fixtures failed");
