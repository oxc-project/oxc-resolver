#!/usr/bin/env -S just --justfile

_default:
  @just --list -u

alias r := ready

# Make sure you have cargo-binstall installed.
# You can download the pre-compiled binary from <https://github.com/cargo-bins/cargo-binstall#installation>
# or install via `cargo install cargo-binstall`
# Initialize the project by installing all the necessary tools.
init:
<<<<<<< HEAD
  cargo binstall cargo-watch typos-cli taplo-cli cargo-llvm-cov -y
=======
  cargo binstall watchexec-cli typos-cli dprint -y

install:
  pnpm install
  cd fixtures/pnp && yarn
>>>>>>> b027a03e

install:
  pnpm install
  cd fixtures/pnp && yarn
  cd fixtures/misc/nested-package-json && yarn

# When ready, run the same CI commands
ready:
  git diff --exit-code --quiet
  typos
  cargo fmt
  just check
  just test
  just lint
  git status

watch *args='':
  watchexec {{args}}

watch-check:
  just watch "'cargo check; cargo clippy'"

watch-example *args='':
  just watch "cargo run --example resolver -- {{args}}"

# Run the example in `parser`, `formatter`, `linter`
example *args='':
  cargo run --example resolver -- {{args}}

# Format all files
fmt:
  cargo shear --fix # remove all unused dependencies
  cargo fmt --all
  dprint fmt

# Run cargo check
check:
  cargo check --all-features --all-targets

# Run all the tests
test:
  cargo test --all-features

# Lint the whole project
lint:
  cargo clippy --all-features --all-targets -- --deny warnings

# Generate doc
doc:
  RUSTDOCFLAGS='-D warnings' cargo doc --no-deps --all-features

# Get code coverage
codecov:
  cargo codecov --html

# Run the benchmarks.
benchmark:
  cargo bench

# Run cargo-fuzz
fuzz:
  cd fuzz && cargo +nightly fuzz run --sanitizer none resolver -- -only_ascii=1 -max_total_time=900

# Manual Release
release:
  cargo binstall -y release-plz
  release-plz update
  just check
  # NOTE: make sure to update version in npm/package.json<|MERGE_RESOLUTION|>--- conflicted
+++ resolved
@@ -10,15 +10,7 @@
 # or install via `cargo install cargo-binstall`
 # Initialize the project by installing all the necessary tools.
 init:
-<<<<<<< HEAD
-  cargo binstall cargo-watch typos-cli taplo-cli cargo-llvm-cov -y
-=======
   cargo binstall watchexec-cli typos-cli dprint -y
-
-install:
-  pnpm install
-  cd fixtures/pnp && yarn
->>>>>>> b027a03e
 
 install:
   pnpm install
